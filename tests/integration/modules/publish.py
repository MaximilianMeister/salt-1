--- conflicted
+++ resolved
@@ -1,11 +1,7 @@
 # -*- coding: utf-8 -*-
 
-<<<<<<< HEAD
 # Import Python libs
 from __future__ import absolute_import, print_function
-=======
-from __future__ import print_function
->>>>>>> 5573b186
 
 # Import Salt Testing libs
 from salttesting.helpers import ensure_in_syspath
