# -*- coding: utf-8 -*-
'''
Simple and flexible YAML ext_pillar which can read pillar from within pillar.

.. versionadded:: 2016.3.0

This custom saltstack ``ext_pillar`` is inspired by
`varstack <https://github.com/conversis/varstack>`_ but is heavily based on
Jinja2 for maximum flexibility.

It supports the following features:

- multiple config files that are jinja2 templates with support for ``pillar``,
  ``__grains__``, ``__salt__``, ``__opts__`` objects
- a config file renders as an ordered list of files (paths of these files are
  relative to the current config file)
- this list of files are read in ordered as jinja2 templates with support for
  ``stack``, ``pillar``, ``__grains__``, ``__salt__``, ``__opts__`` objects
- all these rendered files are then parsed as ``yaml``
- then all yaml dicts are merged in order with support for the following
  merging strategies: ``merge-first``, ``merge-last``, ``remove``, and
  ``overwrite``
- stack config files can be matched based on ``pillar``, ``grains``, or
  ``opts`` values, which make it possible to support kind of self-contained
  environments

Installation
------------

PillarStack is already bundled with Salt since 2016.3.0 version so there is
nothing to install from version 2016.3.0.

If you use an older Salt version or you want to override PillarStack with a
more recent one, follow the installation procedure below.

Installing the PillarStack ``ext_pillar`` is as simple as dropping the
``stack.py`` file in the ``<extension_modules>/pillar`` directory (no external
python module required), given that ``extension_modules`` is set in your
salt-master configuration, see:
http://docs.saltstack.com/en/latest/ref/configuration/master.html#extension-modules

Configuration in Salt
---------------------

Like any other external pillar, its configuration takes place through the
``ext_pillar`` key in the master config file.

However, you can configure PillarStack in 3 different ways:

Single config file
~~~~~~~~~~~~~~~~~~

This is the simplest option, you just need to set the path to your single
PillarStack config file like below:

.. code:: yaml

    ext_pillar:
      - stack: /path/to/stack.cfg

List of config files
~~~~~~~~~~~~~~~~~~~~

You can also provide a list of config files:

.. code:: yaml

    ext_pillar:
      - stack:
          - /path/to/stack1.cfg
          - /path/to/stack2.cfg

Select config files through grains|pillar|opts matching
~~~~~~~~~~~~~~~~~~~~~~~~~~~~~~~~~~~~~~~~~~~~~~~~~~~~~~~

You can also opt for a much more flexible configuration: PillarStack allows to
select the config files for the current minion based on matching values from
either grains, or pillar, or opts objects.

Here is an example of such a configuration, which should speak by itself:

.. code:: yaml

    ext_pillar:
      - stack:
          pillar:environment:
            dev: /path/to/dev/stack.cfg
            prod: /path/to/prod/stack.cfg
          grains:custom:grain:
            value:
              - /path/to/stack1.cfg
              - /path/to/stack2.cfg
          opts:custom:opt:
            value: /path/to/stack0.cfg

PillarStack configuration files
-------------------------------

The config files that are referenced in the above ``ext_pillar`` configuration
are jinja2 templates which must render as a simple ordered list of ``yaml``
files that will then be merged to build pillar data.

The path of these ``yaml`` files must be relative to the directory of the
PillarStack config file.

The following variables are available in jinja2 templating of PillarStack
configuration files:

- ``pillar``: the pillar data (as passed by Salt to our ``ext_pillar``
  function)
- ``minion_id``: the minion id ;-)
- ``__opts__``: a dictionary of mostly Salt configuration options
- ``__grains__``: a dictionary of the grains of the minion making this pillar
  call
- ``__salt__``: a dictionary of Salt module functions, useful so you don't have
  to duplicate functions that already exist (note: runs on the master)

So you can use all the power of jinja2 to build your list of ``yaml`` files
that will be merged in pillar data.

For example, you could have a PillarStack config file which looks like:

.. code:: jinja

    $ cat /path/to/stack/config.cfg
    core.yml
    osarchs/{{ __grains__['osarch'] }}.yml
    oscodenames/{{ __grains__['oscodename'] }}.yml
    {%- for role in pillar.get('roles', []) %}
    roles/{{ role }}.yml
    {%- endfor %}
    minions/{{ minion_id }}.yml

And the whole directory structure could look like:

.. code::

    $ tree /path/to/stack/
    /path/to/stack/
    ├── config.cfg
    ├── core.yml
    ├── osarchs/
    │   ├── amd64.yml
    │   └── armhf.yml
    ├── oscodenames/
    │   ├── wheezy.yml
    │   └── jessie.yml
    ├── roles/
    │   ├── web.yml
    │   └── db.yml
    └── minions/
        ├── test-1-dev.yml
        └── test-2-dev.yml

Overall process
---------------

In the above PillarStack configuration, given that test-1-dev minion is an
amd64 platform running Debian Jessie, and which pillar ``roles`` is ``["db"]``,
the following ``yaml`` files would be merged in order:

- ``core.yml``
- ``osarchs/amd64.yml``
- ``oscodenames/jessie.yml``
- ``roles/db.yml``
- ``minions/test-1-dev.yml``

Before merging, every files above will be preprocessed as Jinja2 templates.
The following variables are available in Jinja2 templating of ``yaml`` files:

- ``stack``: the PillarStack pillar data object that has currently been merged
  (data from previous ``yaml`` files in PillarStack configuration)
- ``pillar``: the pillar data (as passed by Salt to our ``ext_pillar``
  function)
- ``minion_id``: the minion id ;-)
- ``__opts__``: a dictionary of mostly Salt configuration options
- ``__grains__``: a dictionary of the grains of the minion making this pillar
  call
- ``__salt__``: a dictionary of Salt module functions, useful so you don't have
  to duplicate functions that already exist (note: runs on the master)

So you can use all the power of jinja2 to build your pillar data, and even use
other pillar values that has already been merged by PillarStack (from previous
``yaml`` files in PillarStack configuration) through the ``stack`` variable.

Once a ``yaml`` file has been preprocessed by Jinja2, we obtain a Python dict -
let's call it ``yml_data`` - then, PillarStack will merge this ``yml_data``
dict in the main ``stack`` dict (which contains already merged PillarStack
pillar data).
By default, PillarStack will deeply merge ``yml_data`` in ``stack`` (similarly
to the ``recurse`` salt ``pillar_source_merging_strategy``), but 3 merging
strategies are currently available for you to choose (see next section).

Once every ``yaml`` files have been processed, the ``stack`` dict will contain
your whole own pillar data, merged in order by PillarStack.
So PillarStack ``ext_pillar`` returns the ``stack`` dict, the contents of which
Salt takes care to merge in with all of the other pillars and finally return
the whole pillar to the minion.

Merging strategies
------------------

The way the data from a new ``yaml_data`` dict is merged with the existing
``stack`` data can be controlled by specifying a merging strategy. Right now
this strategy can either be ``merge-last`` (the default), ``merge-first``,
``remove``, or ``overwrite``.

Note that scalar values like strings, integers, booleans, etc. are always
evaluated using the ``overwrite`` strategy (other strategies don't make sense
in that case).

The merging strategy can be set by including a dict in the form of:

.. code:: yaml

    __: <merging strategy>

as the first item of the dict or list.
This allows fine grained control over the merging process.

``merge-last`` (default) strategy
~~~~~~~~~~~~~~~~~~~~~~~~~~~~~~~~~

If the ``merge-last`` strategy is selected (the default), then content of dict
or list variables is merged recursively with previous definitions of this
variable (similarly to the ``recurse`` salt
``pillar_source_merging_strategy``).
This allows for extending previously defined data.

``merge-first`` strategy
~~~~~~~~~~~~~~~~~~~~~~~~

If the ``merge-first`` strategy is selected, then the content of dict or list
variables are swapped between the ``yaml_data`` and ``stack`` objects before
being merged recursively with the ``merge-last`` previous strategy.

``remove`` strategy
~~~~~~~~~~~~~~~~~~~

If the ``remove`` strategy is selected, then content of dict or list variables
in ``stack`` are removed only if the corresponding item is present in the
``yaml_data`` dict.
This allows for removing items from previously defined data.

``overwrite`` strategy
~~~~~~~~~~~~~~~~~~~~~~

If the ``overwrite`` strategy is selected, then the content of dict or list
variables in ``stack`` is overwritten by the content of ``yaml_data`` dict.
So this allows one to overwrite variables from previous definitions.

Merging examples
----------------

Let's go through small examples that should clarify what's going on when a
``yaml_data`` dict is merged in the ``stack`` dict.

When you don't specify any strategy, the default ``merge-last`` strategy is
selected:

+----------------------+-----------------------+-------------------------+
| ``stack``            | ``yaml_data``         | ``stack`` (after merge) |
+======================+=======================+=========================+
| .. code:: yaml       | .. code:: yaml        | .. code:: yaml          |
|                      |                       |                         |
|     users:           |     users:            |     users:              |
|       tom:           |       tom:            |       tom:              |
|         uid: 500     |         uid: 1000     |         uid: 1000       |
|         roles:       |         roles:        |         roles:          |
|           - sysadmin |           - developer |           - sysadmin    |
|       root:          |       mat:            |           - developer   |
|         uid: 0       |         uid: 1001     |       mat:              |
|                      |                       |         uid: 1001       |
|                      |                       |       root:             |
|                      |                       |         uid: 0          |
+----------------------+-----------------------+-------------------------+

Then you can select a custom merging strategy using the ``__`` key in a dict:

+----------------------+-----------------------+-------------------------+
| ``stack``            | ``yaml_data``         | ``stack`` (after merge) |
+======================+=======================+=========================+
| .. code:: yaml       | .. code:: yaml        | .. code:: yaml          |
|                      |                       |                         |
|     users:           |     users:            |     users:              |
|       tom:           |       __: merge-last  |       tom:              |
|         uid: 500     |       tom:            |         uid: 1000       |
|         roles:       |         uid: 1000     |         roles:          |
|           - sysadmin |         roles:        |           - sysadmin    |
|       root:          |           - developer |           - developer   |
|         uid: 0       |       mat:            |       mat:              |
|                      |         uid: 1001     |         uid: 1001       |
|                      |                       |       root:             |
|                      |                       |         uid: 0          |
+----------------------+-----------------------+-------------------------+
| .. code:: yaml       | .. code:: yaml        | .. code:: yaml          |
|                      |                       |                         |
|     users:           |     users:            |     users:              |
|       tom:           |       __: merge-first |       tom:              |
|         uid: 500     |       tom:            |         uid: 500        |
|         roles:       |         uid: 1000     |         roles:          |
|           - sysadmin |         roles:        |           - developer   |
|       root:          |           - developer |           - sysadmin    |
|         uid: 0       |       mat:            |       mat:              |
|                      |         uid: 1001     |         uid: 1001       |
|                      |                       |       root:             |
|                      |                       |         uid: 0          |
+----------------------+-----------------------+-------------------------+
| .. code:: yaml       | .. code:: yaml        | .. code:: yaml          |
|                      |                       |                         |
|     users:           |     users:            |     users:              |
|       tom:           |       __: remove      |       root:             |
|         uid: 500     |       tom:            |         uid: 0          |
|         roles:       |       mat:            |                         |
|           - sysadmin |                       |                         |
|       root:          |                       |                         |
|         uid: 0       |                       |                         |
+----------------------+-----------------------+-------------------------+
| .. code:: yaml       | .. code:: yaml        | .. code:: yaml          |
|                      |                       |                         |
|     users:           |     users:            |     users:              |
|       tom:           |       __: overwrite   |       tom:              |
|         uid: 500     |       tom:            |         uid: 1000       |
|         roles:       |         uid: 1000     |         roles:          |
|           - sysadmin |         roles:        |           - developer   |
|       root:          |           - developer |       mat:              |
|         uid: 0       |       mat:            |         uid: 1001       |
|                      |         uid: 1001     |                         |
+----------------------+-----------------------+-------------------------+

You can also select a custom merging strategy using a ``__`` object in a list:

+----------------+-------------------------+-------------------------+
| ``stack``      | ``yaml_data``           | ``stack`` (after merge) |
+================+=========================+=========================+
| .. code:: yaml | .. code:: yaml          | .. code:: yaml          |
|                |                         |                         |
|     users:     |     users:              |     users:              |
|       - tom    |       - __: merge-last  |       - tom             |
|       - root   |       - mat             |       - root            |
|                |                         |       - mat             |
+----------------+-------------------------+-------------------------+
| .. code:: yaml | .. code:: yaml          | .. code:: yaml          |
|                |                         |                         |
|     users:     |     users:              |     users:              |
|       - tom    |       - __: merge-first |       - mat             |
|       - root   |       - mat             |       - tom             |
|                |                         |       - root            |
+----------------+-------------------------+-------------------------+
| .. code:: yaml | .. code:: yaml          | .. code:: yaml          |
|                |                         |                         |
|     users:     |     users:              |     users:              |
|       - tom    |       - __: remove      |       - root            |
|       - root   |       - mat             |                         |
|                |       - tom             |                         |
+----------------+-------------------------+-------------------------+
| .. code:: yaml | .. code:: yaml          | .. code:: yaml          |
|                |                         |                         |
|     users:     |     users:              |     users:              |
|       - tom    |       - __: overwrite   |       - mat             |
|       - root   |       - mat             |                         |
+----------------+-------------------------+-------------------------+
'''

from __future__ import absolute_import
import os
import logging
from functools import partial

import yaml
from jinja2 import FileSystemLoader, Environment, TemplateNotFound


log = logging.getLogger(__name__)
strategies = ('overwrite', 'merge-first', 'merge-last', 'remove')


def ext_pillar(minion_id, pillar, *args, **kwargs):
    import salt.utils
    stack = {}
    stack_config_files = list(args)
    traverse = {
        'pillar': partial(salt.utils.traverse_dict_and_list, pillar),
        'grains': partial(salt.utils.traverse_dict_and_list, __grains__),
        'opts': partial(salt.utils.traverse_dict_and_list, __opts__),
        }
    for matcher, matchs in kwargs.iteritems():
        t, matcher = matcher.split(':', 1)
        if t not in traverse:
            raise Exception('Unknown traverse option "{0}", '
                            'should be one of {1}'.format(t, traverse.keys()))
        cfgs = matchs.get(traverse[t](matcher, None), [])
        if not isinstance(cfgs, list):
            cfgs = [cfgs]
        stack_config_files += cfgs
    for cfg in stack_config_files:
        if not os.path.isfile(cfg):
            log.warning('Ignoring pillar stack cfg "{0}": '
                     'file does not exist'.format(cfg))
            continue
        stack = _process_stack_cfg(cfg, stack, minion_id, pillar)
    return stack


def _process_stack_cfg(cfg, stack, minion_id, pillar):
    log.debug('Config: {0}'.format(cfg))
    basedir, filename = os.path.split(cfg)
    jenv = Environment(loader=FileSystemLoader(basedir))
    jenv.globals.update({
        "__opts__": __opts__,
        "__salt__": __salt__,
        "__grains__": __grains__,
        "minion_id": minion_id,
        "pillar": pillar,
        })
    for path in _parse_stack_cfg(jenv.get_template(filename).render(stack=stack)):
        try:
            log.debug('YAML: basedir={0}, path={1}'.format(basedir, path))
            obj = yaml.safe_load(jenv.get_template(path).render(stack=stack))
            if not isinstance(obj, dict):
                log.info('Ignoring pillar stack template "{0}": Can\'t parse '
                         'as a valid yaml dictionary'.format(path))
                continue
            stack = _merge_dict(stack, obj)
        except TemplateNotFound as e:
            if hasattr(e, 'name') and e.name != path:
                log.info('Jinja include file "{0}" not found '
                         'from root dir "{1}", which was included '
                         'by stack template "{2}"'.format(
                             e.name, basedir, path))
            else:
                log.info('Ignoring pillar stack template "{0}": can\'t find from '
                         'root dir "{1}"'.format(path, basedir))
            continue
    return stack


def _cleanup(obj):
    if obj:
        if isinstance(obj, dict):
            obj.pop('__', None)
            for k, v in obj.iteritems():
                obj[k] = _cleanup(v)
        elif isinstance(obj, list) and isinstance(obj[0], dict) \
                and '__' in obj[0]:
            del obj[0]
    return obj


def _merge_dict(stack, obj):
    strategy = obj.pop('__', 'merge-last')
    if strategy not in strategies:
        raise Exception('Unknown strategy "{0}", should be one of {1}'.format(
            strategy, strategies))
    if strategy == 'overwrite':
        return _cleanup(obj)
    else:
        for k, v in obj.iteritems():
            if strategy == 'remove':
                stack.pop(k, None)
                continue
            if k in stack:
                if strategy == 'merge-first':
                    # merge-first is same as merge-last but the other way round
                    # so let's switch stack[k] and v
                    stack_k = stack[k]
                    stack[k] = _cleanup(v)
                    v = stack_k
                if type(stack[k]) != type(v):
                    log.debug('Force overwrite, types differ: '
                              '\'{0}\' != \'{1}\''.format(stack[k], v))
                    stack[k] = _cleanup(v)
                elif isinstance(v, dict):
                    stack[k] = _merge_dict(stack[k], v)
                elif isinstance(v, list):
                    stack[k] = _merge_list(stack[k], v)
                else:
                    stack[k] = v
            else:
                stack[k] = _cleanup(v)
        return stack


def _merge_list(stack, obj):
    strategy = 'merge-last'
    if obj and isinstance(obj[0], dict) and '__' in obj[0]:
        strategy = obj[0]['__']
        del obj[0]
    if strategy not in strategies:
        raise Exception('Unknown strategy "{0}", should be one of {1}'.format(
            strategy, strategies))
    if strategy == 'overwrite':
        return obj
    elif strategy == 'remove':
        return [item for item in stack if item not in obj]
    elif strategy == 'merge-first':
        return obj + stack
    else:
        return stack + obj


def _parse_stack_cfg(content):
<<<<<<< HEAD
    '''
    Allow top level cfg to be YAML
    '''
=======
    """Allow top level cfg to be YAML"""
>>>>>>> 6e77d294
    try:
        obj = yaml.safe_load(content)
        if isinstance(obj, list):
            return obj
    except Exception as e:
        pass
    return content.splitlines()<|MERGE_RESOLUTION|>--- conflicted
+++ resolved
@@ -500,17 +500,13 @@
 
 
 def _parse_stack_cfg(content):
-<<<<<<< HEAD
     '''
     Allow top level cfg to be YAML
     '''
-=======
-    """Allow top level cfg to be YAML"""
->>>>>>> 6e77d294
     try:
         obj = yaml.safe_load(content)
         if isinstance(obj, list):
             return obj
     except Exception as e:
         pass
-    return content.splitlines()+    return content.splitlines()
