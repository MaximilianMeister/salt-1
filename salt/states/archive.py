--- conflicted
+++ resolved
@@ -161,13 +161,8 @@
     archive_user
         The user to own each extracted file.
 
-<<<<<<< HEAD
-        .. deprecated:: Carbon
-            replaced by standardized `user` parameter.
-=======
         .. deprecated:: 2014.7.2
             Replaced by ``user`` parameter
->>>>>>> df41d5df
 
     user
         The user to own each extracted file.
