# -*- coding: utf-8 -*-
'''
Support for APT (Advanced Packaging Tool)

.. important::
    If you feel that Salt should be using this module to manage packages on a
    minion, and it is using a different module (or gives an error similar to
    *'pkg.install' is not available*), see :ref:`here
    <module-provider-override>`.

.. note::
    For virtual package support, either the ``python-apt`` or ``dctrl-tools``
    package must be installed.

    For repository management, the ``python-apt`` package must be installed.
'''
from __future__ import absolute_import

# Import python libs
import copy
import os
import re
import logging
import json

# Import third party libs
import yaml
# pylint: disable=no-name-in-module,import-error,redefined-builtin
import salt.ext.six as six
from salt.ext.six.moves import range
from salt.ext.six.moves.urllib.error import HTTPError
from salt.ext.six.moves.urllib.request import Request as _Request, urlopen as _urlopen
# pylint: enable=no-name-in-module,import-error,redefined-builtin

# Import salt libs
from salt.modules.cmdmod import _parse_env
import salt.utils
import salt.utils.systemd
from salt.exceptions import (
    CommandExecutionError, MinionError, SaltInvocationError
)

log = logging.getLogger(__name__)

# pylint: disable=import-error
try:
    import apt.cache
    import apt.debfile
    from aptsources import sourceslist
    HAS_APT = True
except ImportError:
    HAS_APT = False

try:
    import apt_pkg
    HAS_APTPKG = True
except ImportError:
    HAS_APTPKG = False

try:
    import softwareproperties.ppa
    HAS_SOFTWAREPROPERTIES = True
except ImportError:
    HAS_SOFTWAREPROPERTIES = False
# pylint: enable=import-error

# Source format for urllib fallback on PPA handling
LP_SRC_FORMAT = 'deb http://ppa.launchpad.net/{0}/{1}/ubuntu {2} main'
LP_PVT_SRC_FORMAT = 'deb https://{0}private-ppa.launchpad.net/{1}/{2}/ubuntu' \
                    ' {3} main'

_MODIFY_OK = frozenset(['uri', 'comps', 'architectures', 'disabled',
                        'file', 'dist'])
DPKG_ENV_VARS = {
    'APT_LISTBUGS_FRONTEND': 'none',
    'APT_LISTCHANGES_FRONTEND': 'none',
    'DEBIAN_FRONTEND': 'noninteractive',
    'UCF_FORCE_CONFFOLD': '1',
}

# Define the module's virtual name
__virtualname__ = 'pkg'


def __virtual__():
    '''
    Confirm this module is on a Debian based system
    '''
    if __grains__.get('os_family') in ('Kali', 'Debian'):
        return __virtualname__
    return (False, 'The pkg module could not be loaded: unsupported OS family')


def __init__(opts):
    '''
    For Debian and derivative systems, set up
    a few env variables to keep apt happy and
    non-interactive.
    '''
    if __virtual__():
        # Export these puppies so they persist
        os.environ.update(DPKG_ENV_VARS)


def _get_ppa_info_from_launchpad(owner_name, ppa_name):
    '''
    Idea from softwareproperties.ppa.
    Uses urllib2 which sacrifices server cert verification.

    This is used as fall-back code or for secure PPAs

    :param owner_name:
    :param ppa_name:
    :return:
    '''

    lp_url = 'https://launchpad.net/api/1.0/~{0}/+archive/{1}'.format(
        owner_name, ppa_name)
    request = _Request(lp_url, headers={'Accept': 'application/json'})
    lp_page = _urlopen(request)
    return json.load(lp_page)


def _reconstruct_ppa_name(owner_name, ppa_name):
    '''
    Stringify PPA name from args.
    '''
    return 'ppa:{0}/{1}'.format(owner_name, ppa_name)


def _get_repo(**kwargs):
    '''
    Check the kwargs for either 'fromrepo' or 'repo' and return the value.
    'fromrepo' takes precedence over 'repo'.
    '''
    for key in ('fromrepo', 'repo'):
        try:
            return kwargs[key]
        except KeyError:
            pass
    return ''


def _check_apt():
    '''
    Abort if python-apt is not installed
    '''
    if not HAS_APT:
        raise CommandExecutionError(
            'Error: \'python-apt\' package not installed'
        )


def _has_dctrl_tools():
    '''
    Return a boolean depending on whether or not dctrl-tools was installed.
    '''
    try:
        return __context__['pkg._has_dctrl_tools']
    except KeyError:
        __context__['pkg._has_dctrl_tools'] = \
            __salt__['cmd.has_exec']('grep-available')
        return __context__['pkg._has_dctrl_tools']


def _get_virtual():
    '''
    Return a dict of virtual package information
    '''
    try:
        return __context__['pkg._get_virtual']
    except KeyError:
        __context__['pkg._get_virtual'] = {}
        if HAS_APT:
            try:
                apt_cache = apt.cache.Cache()
            except SystemError as se:
                msg = 'Failed to get virtual package information ({0})'.format(se)
                log.error(msg)
                raise CommandExecutionError(msg)
            pkgs = getattr(apt_cache._cache, 'packages', [])
            for pkg in pkgs:
                for item in getattr(pkg, 'provides_list', []):
                    realpkg = item[2].parent_pkg.name
                    if realpkg not in __context__['pkg._get_virtual']:
                        __context__['pkg._get_virtual'][realpkg] = []
                    __context__['pkg._get_virtual'][realpkg].append(pkg.name)
        elif _has_dctrl_tools():
            cmd = ['grep-available', '-F', 'Provides', '-s',
                   'Package,Provides', '-e', '^.+$']
            out = __salt__['cmd.run_stdout'](cmd,
                                             output_loglevel='trace',
                                             python_shell=False)
            virtpkg_re = re.compile(r'Package: (\S+)\nProvides: ([\S, ]+)')
            for realpkg, provides in virtpkg_re.findall(out):
                __context__['pkg._get_virtual'][realpkg] = provides.split(', ')
        return __context__['pkg._get_virtual']


def _warn_software_properties(repo):
    '''
    Warn of missing python-software-properties package.
    '''
    log.warning('The \'python-software-properties\' package is not installed. '
                'For more accurate support of PPA repositories, you should '
                'install this package.')
    log.warning('Best guess at ppa format: {0}'.format(repo))


def latest_version(*names, **kwargs):
    '''
    Return the latest version of the named package available for upgrade or
    installation. If more than one package name is specified, a dict of
    name/version pairs is returned.

    If the latest version of a given package is already installed, an empty
    string will be returned for that package.

    A specific repo can be requested using the ``fromrepo`` keyword argument.

    CLI Example:

    .. code-block:: bash

        salt '*' pkg.latest_version <package name>
        salt '*' pkg.latest_version <package name> fromrepo=unstable
        salt '*' pkg.latest_version <package1> <package2> <package3> ...
    '''
    refresh = salt.utils.is_true(kwargs.pop('refresh', True))
    show_installed = salt.utils.is_true(kwargs.pop('show_installed', False))

    if 'repo' in kwargs:
        # Remember to kill _get_repo() too when removing this warning.
        salt.utils.warn_until(
            'Hydrogen',
            'The \'repo\' argument to apt.latest_version is deprecated, and '
            'will be removed in Salt {version}. Please use \'fromrepo\' '
            'instead.'
        )
    fromrepo = _get_repo(**kwargs)
    kwargs.pop('fromrepo', None)
    kwargs.pop('repo', None)

    if len(names) == 0:
        return ''
    ret = {}
    # Initialize the dict with empty strings
    for name in names:
        ret[name] = ''
    pkgs = list_pkgs(versions_as_list=True)
    repo = ['-o', 'APT::Default-Release={0}'.format(fromrepo)] \
        if fromrepo else None

    # Refresh before looking for the latest version available
    if refresh:
        refresh_db()

    try:
        virtpkgs = _get_virtual()
    except CommandExecutionError as cee:
        raise CommandExecutionError(cee)
    all_virt = set()
    for provides in six.itervalues(virtpkgs):
        all_virt.update(provides)

    for name in names:
        cmd = ['apt-cache', '-q', 'policy', name]
        if repo is not None:
            cmd.extend(repo)
        out = __salt__['cmd.run_all'](cmd,
                                      output_loglevel='trace',
                                      python_shell=False)
        candidate = ''
        for line in out['stdout'].splitlines():
            if 'Candidate' in line:
                candidate = line.split()
        if len(candidate) >= 2:
            candidate = candidate[-1]
            if candidate.lower() == '(none)':
                # Virtual package is a candidate for installation if and only
                # if it is not currently installed.
                if name in all_virt and name not in pkgs:
                    candidate = '1'
                else:
                    candidate = ''
        else:
            candidate = ''

        installed = pkgs.get(name, [])
        if not installed:
            ret[name] = candidate
        elif installed and show_installed:
            ret[name] = candidate
        elif candidate:
            # If there are no installed versions that are greater than or equal
            # to the install candidate, then the candidate is an upgrade, so
            # add it to the return dict
            if not any(
                (salt.utils.compare_versions(ver1=x,
                                             oper='>=',
                                             ver2=candidate,
                                             cmp_func=version_cmp)
                 for x in installed)
            ):
                ret[name] = candidate

    # Return a string if only one package name passed
    if len(names) == 1:
        return ret[names[0]]
    return ret

# available_version is being deprecated
available_version = salt.utils.alias_function(latest_version, 'available_version')


def version(*names, **kwargs):
    '''
    Returns a string representing the package version or an empty string if not
    installed. If more than one package name is specified, a dict of
    name/version pairs is returned.

    CLI Example:

    .. code-block:: bash

        salt '*' pkg.version <package name>
        salt '*' pkg.version <package1> <package2> <package3> ...
    '''
    return __salt__['pkg_resource.version'](*names, **kwargs)


def refresh_db():
    '''
    Updates the APT database to latest packages based upon repositories

    Returns a dict, with the keys being package databases and the values being
    the result of the update attempt. Values can be one of the following:

    - ``True``: Database updated successfully
    - ``False``: Problem updating database
    - ``None``: Database already up-to-date

    CLI Example:

    .. code-block:: bash

        salt '*' pkg.refresh_db
    '''
    ret = {}
    cmd = ['apt-get', '-q', 'update']
    call = __salt__['cmd.run_all'](cmd,
                                   output_loglevel='trace',
                                   python_shell=False)
    if call['retcode'] != 0:
        comment = ''
        if 'stderr' in call:
            comment += call['stderr']

        raise CommandExecutionError(
            '{0}'.format(comment)
        )
    else:
        out = call['stdout']

    for line in out.splitlines():
        cols = line.split()
        if not cols:
            continue
        ident = ' '.join(cols[1:])
        if 'Get' in cols[0]:
            # Strip filesize from end of line
            ident = re.sub(r' \[.+B\]$', '', ident)
            ret[ident] = True
        elif cols[0] == 'Ign':
            ret[ident] = False
        elif cols[0] == 'Hit':
            ret[ident] = None
    return ret


def install(name=None,
            refresh=False,
            fromrepo=None,
            skip_verify=False,
            debconf=None,
            pkgs=None,
            sources=None,
            reinstall=False,
            **kwargs):
    '''
    .. versionchanged:: 2015.8.12,2016.3.3,Carbon
        On minions running systemd>=205, `systemd-run(1)`_ is now used to
        isolate commands which modify installed packages from the
        ``salt-minion`` daemon's control group. This is done to keep systemd
        from killing any apt-get/dpkg commands spawned by Salt when the
        ``salt-minion`` service is restarted. (see ``KillMode`` in the
        `systemd.kill(5)`_ manpage for more information). If desired, usage of
        `systemd-run(1)`_ can be suppressed by setting a :mod:`config option
        <salt.modules.config.get>` called ``systemd.scope``, with a value of
        ``False`` (no quotes).

    .. _`systemd-run(1)`: https://www.freedesktop.org/software/systemd/man/systemd-run.html
    .. _`systemd.kill(5)`: https://www.freedesktop.org/software/systemd/man/systemd.kill.html

    Install the passed package, add refresh=True to update the dpkg database.

    name
        The name of the package to be installed. Note that this parameter is
        ignored if either "pkgs" or "sources" is passed. Additionally, please
        note that this option can only be used to install packages from a
        software repository. To install a package file manually, use the
        "sources" option.

        32-bit packages can be installed on 64-bit systems by appending the
        architecture designation (``:i386``, etc.) to the end of the package
        name.

        CLI Example:

        .. code-block:: bash

            salt '*' pkg.install <package name>

    refresh
        Whether or not to refresh the package database before installing.

    fromrepo
        Specify a package repository to install from
        (e.g., ``apt-get -t unstable install somepackage``)

    skip_verify
        Skip the GPG verification check (e.g., ``--allow-unauthenticated``, or
        ``--force-bad-verify`` for install from package file).

    debconf
        Provide the path to a debconf answers file, processed before
        installation.

    version
        Install a specific version of the package, e.g. 1.2.3~0ubuntu0. Ignored
        if "pkgs" or "sources" is passed.

    reinstall : False
        Specifying reinstall=True will use ``apt-get install --reinstall``
        rather than simply ``apt-get install`` for requested packages that are
        already installed.

        If a version is specified with the requested package, then ``apt-get
        install --reinstall`` will only be used if the installed version
        matches the requested version.

        .. versionadded:: 2015.8.0


    Multiple Package Installation Options:

    pkgs
        A list of packages to install from a software repository. Must be
        passed as a python list.

        CLI Example:

        .. code-block:: bash

            salt '*' pkg.install pkgs='["foo", "bar"]'
            salt '*' pkg.install pkgs='["foo", {"bar": "1.2.3-0ubuntu0"}]'

    sources
        A list of DEB packages to install. Must be passed as a list of dicts,
        with the keys being package names, and the values being the source URI
        or local path to the package.  Dependencies are automatically resolved
        and marked as auto-installed.

        32-bit packages can be installed on 64-bit systems by appending the
        architecture designation (``:i386``, etc.) to the end of the package
        name.

        .. versionchanged:: 2014.7.0

        CLI Example:

        .. code-block:: bash

            salt '*' pkg.install sources='[{"foo": "salt://foo.deb"},{"bar": "salt://bar.deb"}]'

    force_yes
        Passes ``--force-yes`` to the apt-get command.  Don't use this unless
        you know what you're doing.

        .. versionadded:: 0.17.4

    install_recommends
        Whether to install the packages marked as recommended.  Default is True.

        .. versionadded:: 2015.5.0

    only_upgrade
        Only upgrade the packages, if they are already installed. Default is False.

        .. versionadded:: 2015.5.0

    force_conf_new
        Always install the new version of any configuration files.

        .. versionadded:: 2015.8.0

    Returns a dict containing the new package names and versions::

        {'<package>': {'old': '<old-version>',
                       'new': '<new-version>'}}
    '''
    _refresh_db = False
    if salt.utils.is_true(refresh):
        _refresh_db = True
        if 'version' in kwargs and kwargs['version']:
            _refresh_db = False
            _latest_version = latest_version(name,
                                             refresh=False,
                                             show_installed=True)
            _version = kwargs.get('version')
            # If the versions don't match, refresh is True, otherwise no need
            # to refresh
            if not _latest_version == _version:
                _refresh_db = True

        if pkgs:
            _refresh_db = False
            for pkg in pkgs:
                if isinstance(pkg, dict):
                    _name = next(six.iterkeys(pkg))
                    _latest_version = latest_version(_name,
                                                     refresh=False,
                                                     show_installed=True)
                    _version = pkg[_name]
                    # If the versions don't match, refresh is True, otherwise
                    # no need to refresh
                    if not _latest_version == _version:
                        _refresh_db = True
                else:
                    # No version specified, so refresh should be True
                    _refresh_db = True

    if debconf:
        __salt__['debconf.set_file'](debconf)

    try:
        pkg_params, pkg_type = __salt__['pkg_resource.parse_targets'](
            name, pkgs, sources, **kwargs
        )
    except MinionError as exc:
        raise CommandExecutionError(exc)

    # Support old "repo" argument
    repo = kwargs.get('repo', '')
    if not fromrepo and repo:
        fromrepo = repo

    if pkg_params is None or len(pkg_params) == 0:
        return {}

    use_scope = salt.utils.systemd.has_scope(__context__) \
        and __salt__['config.get']('systemd.scope', True)
    cmd_prefix = ['systemd-run', '--scope'] if use_scope else []

    old = list_pkgs()
    targets = []
    downgrade = []
    to_reinstall = {}
    if pkg_type == 'repository':
        pkg_params_items = six.iteritems(pkg_params)
        # Build command prefix
        cmd_prefix.extend(['apt-get', '-q', '-y'])
        if kwargs.get('force_yes', False):
            cmd_prefix.append('--force-yes')
        if 'force_conf_new' in kwargs and kwargs['force_conf_new']:
            cmd_prefix.extend(['-o', 'DPkg::Options::=--force-confnew'])
        else:
            cmd_prefix.extend(['-o', 'DPkg::Options::=--force-confold'])
        cmd_prefix += ['-o', 'DPkg::Options::=--force-confdef']
        if 'install_recommends' in kwargs:
            if not kwargs['install_recommends']:
                cmd_prefix.append('--no-install-recommends')
            else:
                cmd_prefix.append('--install-recommends')
        if 'only_upgrade' in kwargs and kwargs['only_upgrade']:
            cmd_prefix.append('--only-upgrade')
        if skip_verify:
            cmd_prefix.append('--allow-unauthenticated')
        if fromrepo:
            cmd_prefix.extend(['-t', fromrepo])
        cmd_prefix.append('install')
    else:
        pkg_params_items = []
        for pkg_source in pkg_params:
            if 'lowpkg.bin_pkg_info' in __salt__:
                deb_info = __salt__['lowpkg.bin_pkg_info'](pkg_source)
            else:
                deb_info = None
            if deb_info is None:
                log.error(
                    'pkg.install: Unable to get deb information for {0}. '
                    'Version comparisons will be unavailable.'
                    .format(pkg_source)
                )
                pkg_params_items.append([pkg_source])
            else:
                pkg_params_items.append(
                    [deb_info['name'], pkg_source, deb_info['version']]
                )
        # Build command prefix
        if 'force_conf_new' in kwargs and kwargs['force_conf_new']:
            cmd_prefix.extend(['dpkg', '-i', '--force-confnew'])
        else:
            cmd_prefix.extend(['dpkg', '-i', '--force-confold'])
        if skip_verify:
            cmd_prefix.append('--force-bad-verify')
        if HAS_APT:
            _resolve_deps(name, pkg_params, **kwargs)

    for pkg_item_list in pkg_params_items:
        if pkg_type == 'repository':
            pkgname, version_num = pkg_item_list
            if name \
                    and pkgs is None \
                    and kwargs.get('version') \
                    and len(pkg_params) == 1:
                # Only use the 'version' param if 'name' was not specified as a
                # comma-separated list
                version_num = kwargs['version']
        else:
            try:
                pkgname, pkgpath, version_num = pkg_item_list
            except ValueError:
                pkgname = None
                pkgpath = pkg_item_list[0]
                version_num = None

        if version_num is None:
            if pkg_type == 'repository':
                if reinstall and pkgname in old:
                    to_reinstall[pkgname] = pkgname
                else:
                    targets.append(pkgname)
            else:
                targets.append(pkgpath)
        else:
            # If we are installing a package file and not one from the repo,
            # and version_num is not None, then we can assume that pkgname is
            # not None, since the only way version_num is not None is if DEB
            # metadata parsing was successful.
            if pkg_type == 'repository':
                pkgstr = '{0}={1}'.format(pkgname, version_num)
            else:
                pkgstr = pkgpath

            cver = old.get(pkgname, '')
            if reinstall and cver \
                    and salt.utils.compare_versions(ver1=version_num,
                                                    oper='==',
                                                    ver2=cver):
                to_reinstall[pkgname] = pkgstr
            elif not cver or salt.utils.compare_versions(ver1=version_num,
                                                         oper='>=',
                                                         ver2=cver):
                targets.append(pkgstr)
            else:
                downgrade.append(pkgstr)

    if fromrepo and not sources:
        log.info('Targeting repo \'{0}\''.format(fromrepo))

    cmds = []
    if targets:
        cmd = copy.deepcopy(cmd_prefix)
        cmd.extend(targets)
        cmds.append(cmd)

    if downgrade:
        cmd = copy.deepcopy(cmd_prefix)
        if pkg_type == 'repository' and '--force-yes' not in cmd:
            # Downgrading requires --force-yes. Insert this before 'install'
            cmd.insert(-1, '--force-yes')
        cmd.extend(downgrade)
        cmds.append(cmd)

    if to_reinstall:
        cmd = copy.deepcopy(cmd_prefix)
        if not sources:
            cmd.append('--reinstall')
        cmd.extend([x for x in six.itervalues(to_reinstall)])
        cmds.append(cmd)

    if not cmds:
        return {}

    if _refresh_db:
        refresh_db()

    env = _parse_env(kwargs.get('env'))
    env.update(DPKG_ENV_VARS.copy())

    errors = []
    for cmd in cmds:
        out = __salt__['cmd.run_all'](cmd,
                                      output_loglevel='trace',
                                      python_shell=False)
        if out['retcode'] != 0 and out['stderr']:
            errors.append(out['stderr'])

    __context__.pop('pkg.list_pkgs', None)
    new = list_pkgs()
    ret = salt.utils.compare_dicts(old, new)

    for pkgname in to_reinstall:
        if pkgname not in ret or pkgname in old:
            ret.update({pkgname: {'old': old.get(pkgname, ''),
                                  'new': new.get(pkgname, '')}})

    if errors:
        raise CommandExecutionError(
            'Problem encountered installing package(s)',
            info={'errors': errors, 'changes': ret}
        )

    return ret


def _uninstall(action='remove', name=None, pkgs=None, **kwargs):
    '''
    remove and purge do identical things but with different apt-get commands,
    this function performs the common logic.
    '''
    try:
        pkg_params = __salt__['pkg_resource.parse_targets'](name, pkgs)[0]
    except MinionError as exc:
        raise CommandExecutionError(exc)

    old = list_pkgs()
    old_removed = list_pkgs(removed=True)
    targets = [x for x in pkg_params if x in old]
    if action == 'purge':
        targets.extend([x for x in pkg_params if x in old_removed])
    if not targets:
        return {}
    cmd = []
    if salt.utils.systemd.has_scope(__context__) \
            and __salt__['config.get']('systemd.scope', True):
        cmd.extend(['systemd-run', '--scope'])
    cmd.extend(['apt-get', '-q', '-y', action])
    cmd.extend(targets)
    env = _parse_env(kwargs.get('env'))
    env.update(DPKG_ENV_VARS.copy())
    out = __salt__['cmd.run_all'](
        cmd,
        env=env,
        output_loglevel='trace',
        python_shell=False,
    )
    if out['retcode'] != 0 and out['stderr']:
        errors = [out['stderr']]
    else:
        errors = []

    __context__.pop('pkg.list_pkgs', None)
    new = list_pkgs()
    new_removed = list_pkgs(removed=True)

    changes = salt.utils.compare_dicts(old, new)
    if action == 'purge':
        ret = {
            'removed': salt.utils.compare_dicts(old_removed, new_removed),
            'installed': changes
        }
    else:
        ret = changes

    if errors:
        raise CommandExecutionError(
            'Problem encountered removing package(s)',
            info={'errors': errors, 'changes': ret}
        )

    return ret


def autoremove(list_only=False, purge=False):
    '''
    .. versionadded:: 2015.5.0

    Remove packages not required by another package using ``apt-get
    autoremove``.

    list_only : False
        Only retrieve the list of packages to be auto-removed, do not actually
        perform the auto-removal.

    purge : False
        Also remove package config data when autoremoving packages.

        .. versionadded:: 2015.8.0

    CLI Example:

    .. code-block:: bash

        salt '*' pkg.autoremove
        salt '*' pkg.autoremove list_only=True
        salt '*' pkg.autoremove purge=True
    '''
    cmd = []
    if salt.utils.systemd.has_scope(__context__) \
            and __salt__['config.get']('systemd.scope', True):
        cmd.extend(['systemd-run', '--scope'])
    if list_only:
        ret = []
        cmd.extend(['apt-get', '--assume-no'])
        if purge:
            cmd.append('--purge')
        cmd.append('autoremove')
        out = __salt__['cmd.run'](cmd, python_shell=False, ignore_retcode=True)
        found = False
        for line in out.splitlines():
            if found is True:
                if line.startswith(' '):
                    ret.extend(line.split())
                else:
                    found = False
            elif 'The following packages will be REMOVED:' in line:
                found = True
        ret.sort()
        return ret
    else:
        old = list_pkgs()
        cmd.extend(['apt-get', '--assume-yes'])
        if purge:
            cmd.append('--purge')
        cmd.append('autoremove')
        __salt__['cmd.run'](cmd, python_shell=False)
        __context__.pop('pkg.list_pkgs', None)
        new = list_pkgs()
        return salt.utils.compare_dicts(old, new)


def remove(name=None, pkgs=None, **kwargs):
    '''
    .. versionchanged:: 2015.8.12,2016.3.3,Carbon
        On minions running systemd>=205, `systemd-run(1)`_ is now used to
        isolate commands which modify installed packages from the
        ``salt-minion`` daemon's control group. This is done to keep systemd
        from killing any apt-get/dpkg commands spawned by Salt when the
        ``salt-minion`` service is restarted. (see ``KillMode`` in the
        `systemd.kill(5)`_ manpage for more information). If desired, usage of
        `systemd-run(1)`_ can be suppressed by setting a :mod:`config option
        <salt.modules.config.get>` called ``systemd.scope``, with a value of
        ``False`` (no quotes).

    .. _`systemd-run(1)`: https://www.freedesktop.org/software/systemd/man/systemd-run.html
    .. _`systemd.kill(5)`: https://www.freedesktop.org/software/systemd/man/systemd.kill.html

    Remove packages using ``apt-get remove``.

    name
        The name of the package to be deleted.


    Multiple Package Options:

    pkgs
        A list of packages to delete. Must be passed as a python list. The
        ``name`` parameter will be ignored if this option is passed.

    .. versionadded:: 0.16.0


    Returns a dict containing the changes.

    CLI Example:

    .. code-block:: bash

        salt '*' pkg.remove <package name>
        salt '*' pkg.remove <package1>,<package2>,<package3>
        salt '*' pkg.remove pkgs='["foo", "bar"]'
    '''
    return _uninstall(action='remove', name=name, pkgs=pkgs, **kwargs)


def purge(name=None, pkgs=None, **kwargs):
    '''
    .. versionchanged:: 2015.8.12,2016.3.3,Carbon
        On minions running systemd>=205, `systemd-run(1)`_ is now used to
        isolate commands which modify installed packages from the
        ``salt-minion`` daemon's control group. This is done to keep systemd
        from killing any apt-get/dpkg commands spawned by Salt when the
        ``salt-minion`` service is restarted. (see ``KillMode`` in the
        `systemd.kill(5)`_ manpage for more information). If desired, usage of
        `systemd-run(1)`_ can be suppressed by setting a :mod:`config option
        <salt.modules.config.get>` called ``systemd.scope``, with a value of
        ``False`` (no quotes).

    .. _`systemd-run(1)`: https://www.freedesktop.org/software/systemd/man/systemd-run.html
    .. _`systemd.kill(5)`: https://www.freedesktop.org/software/systemd/man/systemd.kill.html

    Remove packages via ``apt-get purge`` along with all configuration files.

    name
        The name of the package to be deleted.


    Multiple Package Options:

    pkgs
        A list of packages to delete. Must be passed as a python list. The
        ``name`` parameter will be ignored if this option is passed.

    .. versionadded:: 0.16.0


    Returns a dict containing the changes.

    CLI Example:

    .. code-block:: bash

        salt '*' pkg.purge <package name>
        salt '*' pkg.purge <package1>,<package2>,<package3>
        salt '*' pkg.purge pkgs='["foo", "bar"]'
    '''
    return _uninstall(action='purge', name=name, pkgs=pkgs, **kwargs)


def upgrade(refresh=True, dist_upgrade=False, **kwargs):
    '''
    .. versionchanged:: 2015.8.12,2016.3.3,Carbon
        On minions running systemd>=205, `systemd-run(1)`_ is now used to
        isolate commands which modify installed packages from the
        ``salt-minion`` daemon's control group. This is done to keep systemd
        from killing any apt-get/dpkg commands spawned by Salt when the
        ``salt-minion`` service is restarted. (see ``KillMode`` in the
        `systemd.kill(5)`_ manpage for more information). If desired, usage of
        `systemd-run(1)`_ can be suppressed by setting a :mod:`config option
        <salt.modules.config.get>` called ``systemd.scope``, with a value of
        ``False`` (no quotes).

    .. _`systemd-run(1)`: https://www.freedesktop.org/software/systemd/man/systemd-run.html
    .. _`systemd.kill(5)`: https://www.freedesktop.org/software/systemd/man/systemd.kill.html

    Upgrades all packages via ``apt-get upgrade`` or ``apt-get dist-upgrade``
    if  ``dist_upgrade`` is ``True``.

    Returns a dict containing the changes::

        {'<package>':  {'old': '<old-version>',
                        'new': '<new-version>'}}

    dist_upgrade
        Whether to perform the upgrade using dist-upgrade vs upgrade.  Default
        is to use upgrade.

        .. versionadded:: 2014.7.0

    force_conf_new
        Always install the new version of any configuration files.

        .. versionadded:: 2015.8.0

    CLI Example:

    .. code-block:: bash

        salt '*' pkg.upgrade
    '''
    ret = {'changes': {},
           'result': True,
           'comment': '',
           }

    if salt.utils.is_true(refresh):
        refresh_db()

    old = list_pkgs()
    if 'force_conf_new' in kwargs and kwargs['force_conf_new']:
        force_conf = '--force-confnew'
    else:
        force_conf = '--force-confold'
<<<<<<< HEAD
    if dist_upgrade:
        cmd = ['apt-get', '-q', '-y', '-o', 'DPkg::Options::={0}'.format(force_conf),
               '-o', 'DPkg::Options::=--force-confdef', 'dist-upgrade']
    else:
        cmd = ['apt-get', '-q', '-y', '-o', 'DPkg::Options::={0}'.format(force_conf),
               '-o', 'DPkg::Options::=--force-confdef', 'upgrade']
    call = __salt__['cmd.run_all'](cmd,
                                   output_loglevel='trace',
                                   python_shell=False,
                                   redirect_stderr=True,
=======

    cmd = []
    if salt.utils.systemd.has_scope(__context__) \
            and __salt__['config.get']('systemd.scope', True):
        cmd.extend(['systemd-run', '--scope'])
    cmd.extend(['apt-get', '-q', '-y',
                '-o', 'DPkg::Options::={0}'.format(force_conf),
                '-o', 'DPkg::Options::=--force-confdef'])
    cmd.append('dist-upgrade' if dist_upgrade else 'upgrade')

    call = __salt__['cmd.run_all'](cmd,
                                   output_loglevel='trace',
                                   python_shell=False,
>>>>>>> 2a5d1a0e
                                   env=DPKG_ENV_VARS.copy())
    if call['retcode'] != 0:
        ret['result'] = False
        if call['stdout']:
            ret['comment'] = call['stdout']

    __context__.pop('pkg.list_pkgs', None)
    new = list_pkgs()
    ret['changes'] = salt.utils.compare_dicts(old, new)

    return ret


def hold(name=None, pkgs=None, sources=None, **kwargs):  # pylint: disable=W0613
    '''
    .. versionadded:: 2014.7.0

    Set package in 'hold' state, meaning it will not be upgraded.

    name
        The name of the package, e.g., 'tmux'

        CLI Example:

        .. code-block:: bash

            salt '*' pkg.hold <package name>

    pkgs
        A list of packages to hold. Must be passed as a python list.

        CLI Example:

        .. code-block:: bash

            salt '*' pkg.hold pkgs='["foo", "bar"]'
    '''
    if not name and not pkgs and not sources:
        raise SaltInvocationError(
            'One of name, pkgs, or sources must be specified.'
        )
    if pkgs and sources:
        raise SaltInvocationError(
            'Only one of pkgs or sources can be specified.'
        )

    targets = []
    if pkgs:
        targets.extend(pkgs)
    elif sources:
        for source in sources:
            targets.append(next(iter(source)))
    else:
        targets.append(name)

    ret = {}
    for target in targets:
        if isinstance(target, dict):
            target = next(iter(target))

        ret[target] = {'name': target,
                       'changes': {},
                       'result': False,
                       'comment': ''}

        state = get_selections(pattern=target, state='hold')
        if not state:
            ret[target]['comment'] = ('Package {0} not currently held.'
                                      .format(target))
        elif not salt.utils.is_true(state.get('hold', False)):
            if 'test' in __opts__ and __opts__['test']:
                ret[target].update(result=None)
                ret[target]['comment'] = ('Package {0} is set to be held.'
                                          .format(target))
            else:
                result = set_selections(selection={'hold': [target]})
                ret[target].update(changes=result[target], result=True)
                ret[target]['comment'] = ('Package {0} is now being held.'
                                          .format(target))
        else:
            ret[target].update(result=True)
            ret[target]['comment'] = ('Package {0} is already set to be held.'
                                      .format(target))
    return ret


def unhold(name=None, pkgs=None, sources=None, **kwargs):  # pylint: disable=W0613
    '''
    .. versionadded:: 2014.7.0

    Set package current in 'hold' state to install state,
    meaning it will be upgraded.

    name
        The name of the package, e.g., 'tmux'

        CLI Example:

        .. code-block:: bash

            salt '*' pkg.unhold <package name>

    pkgs
        A list of packages to hold. Must be passed as a python list.

        CLI Example:

        .. code-block:: bash

            salt '*' pkg.unhold pkgs='["foo", "bar"]'
    '''
    if not name and not pkgs and not sources:
        raise SaltInvocationError(
            'One of name, pkgs, or sources must be specified.'
        )
    if pkgs and sources:
        raise SaltInvocationError(
            'Only one of pkgs or sources can be specified.'
        )

    targets = []
    if pkgs:
        targets.extend(pkgs)
    elif sources:
        for source in sources:
            targets.append(next(iter(source)))
    else:
        targets.append(name)

    ret = {}
    for target in targets:
        if isinstance(target, dict):
            target = next(iter(target))

        ret[target] = {'name': target,
                       'changes': {},
                       'result': False,
                       'comment': ''}

        state = get_selections(pattern=target)
        if not state:
            ret[target]['comment'] = ('Package {0} does not have a state.'
                                      .format(target))
        elif salt.utils.is_true(state.get('hold', False)):
            if 'test' in __opts__ and __opts__['test']:
                ret[target].update(result=None)
                ret['comment'] = ('Package {0} is set not to be held.'
                                  .format(target))
            else:
                result = set_selections(selection={'install': [target]})
                ret[target].update(changes=result[target], result=True)
                ret[target]['comment'] = ('Package {0} is no longer being '
                                          'held.'.format(target))
        else:
            ret[target].update(result=True)
            ret[target]['comment'] = ('Package {0} is already set not to be '
                                      'held.'.format(target))
    return ret


def _clean_pkglist(pkgs):
    '''
    Go through package list and, if any packages have more than one virtual
    package marker and no actual package versions, remove all virtual package
    markers. If there is a mix of actual package versions and virtual package
    markers, remove the virtual package markers.
    '''
    for name, versions in six.iteritems(pkgs):
        stripped = [v for v in versions if v != '1']
        if not stripped:
            pkgs[name] = ['1']
        elif versions != stripped:
            pkgs[name] = stripped


def list_pkgs(versions_as_list=False,
              removed=False,
              purge_desired=False,
              **kwargs):  # pylint: disable=W0613
    '''
    List the packages currently installed in a dict::

        {'<package_name>': '<version>'}

    removed
        If ``True``, then only packages which have been removed (but not
        purged) will be returned.

    purge_desired
        If ``True``, then only packages which have been marked to be purged,
        but can't be purged due to their status as dependencies for other
        installed packages, will be returned. Note that these packages will
        appear in installed

        .. versionchanged:: 2014.1.1

            Packages in this state now correctly show up in the output of this
            function.

    .. note:: External dependencies

        Virtual package resolution requires the ``dctrl-tools`` package to be
        installed. Virtual packages will show a version of ``1``.

    CLI Example:

    .. code-block:: bash

        salt '*' pkg.list_pkgs
        salt '*' pkg.list_pkgs versions_as_list=True
    '''
    versions_as_list = salt.utils.is_true(versions_as_list)
    removed = salt.utils.is_true(removed)
    purge_desired = salt.utils.is_true(purge_desired)

    if 'pkg.list_pkgs' in __context__:
        if removed:
            ret = copy.deepcopy(__context__['pkg.list_pkgs']['removed'])
        else:
            ret = copy.deepcopy(__context__['pkg.list_pkgs']['purge_desired'])
            if not purge_desired:
                ret.update(__context__['pkg.list_pkgs']['installed'])
        if not versions_as_list:
            __salt__['pkg_resource.stringify'](ret)
        return ret

    ret = {'installed': {}, 'removed': {}, 'purge_desired': {}}
    cmd = ['dpkg-query', '--showformat',
           '${Status} ${Package} ${Version} ${Architecture}\n', '-W']

    out = __salt__['cmd.run_stdout'](
            cmd,
            output_loglevel='trace',
            python_shell=False)
    # Typical lines of output:
    # install ok installed zsh 4.3.17-1ubuntu1 amd64
    # deinstall ok config-files mc 3:4.8.1-2ubuntu1 amd64
    for line in out.splitlines():
        cols = line.split()
        try:
            linetype, status, name, version_num, arch = \
                [cols[x] for x in (0, 2, 3, 4, 5)]
        except (ValueError, IndexError):
            continue
        if __grains__.get('cpuarch', '') == 'x86_64':
            osarch = __grains__.get('osarch', '')
            if arch != 'all' and osarch == 'amd64' and osarch != arch:
                name += ':{0}'.format(arch)
        if len(cols):
            if ('install' in linetype or 'hold' in linetype) and \
                    'installed' in status:
                __salt__['pkg_resource.add_pkg'](ret['installed'],
                                                 name,
                                                 version_num)
            elif 'deinstall' in linetype:
                __salt__['pkg_resource.add_pkg'](ret['removed'],
                                                 name,
                                                 version_num)
            elif 'purge' in linetype and status == 'installed':
                __salt__['pkg_resource.add_pkg'](ret['purge_desired'],
                                                 name,
                                                 version_num)

    # Check for virtual packages. We need dctrl-tools for this.
    if not removed:
        try:
            virtpkgs_all = _get_virtual()
        except CommandExecutionError as cee:
            raise CommandExecutionError(cee)
        virtpkgs = set()
        for realpkg, provides in six.iteritems(virtpkgs_all):
            # grep-available returns info on all virtual packages. Ignore any
            # virtual packages that do not have the real package installed.
            if realpkg in ret['installed']:
                virtpkgs.update(provides)
        for virtname in virtpkgs:
            # Set virtual package versions to '1'
            __salt__['pkg_resource.add_pkg'](ret['installed'], virtname, '1')

    for pkglist_type in ('installed', 'removed', 'purge_desired'):
        __salt__['pkg_resource.sort_pkglist'](ret[pkglist_type])
        _clean_pkglist(ret[pkglist_type])

    __context__['pkg.list_pkgs'] = copy.deepcopy(ret)

    if removed:
        ret = ret['removed']
    else:
        ret = copy.deepcopy(__context__['pkg.list_pkgs']['purge_desired'])
        if not purge_desired:
            ret.update(__context__['pkg.list_pkgs']['installed'])
    if not versions_as_list:
        __salt__['pkg_resource.stringify'](ret)
    return ret


def _get_upgradable(dist_upgrade=True, **kwargs):
    '''
    Utility function to get upgradable packages

    Sample return data:
    { 'pkgname': '1.2.3-45', ... }
    '''

    cmd = ['apt-get', '--just-print']
    if dist_upgrade:
        cmd.append('dist-upgrade')
    else:
        cmd.append('upgrade')
    fromrepo = _get_repo(**kwargs)
    if fromrepo:
        cmd.extend(['-o', 'APT::Default-Release={0}'.format(fromrepo)])

    call = __salt__['cmd.run_all'](cmd,
                                   python_shell=False,
                                   output_loglevel='trace')

    if call['retcode'] != 0:
        msg = 'Failed to get upgrades'
        for key in ('stderr', 'stdout'):
            if call[key]:
                msg += ': ' + call[key]
                break
        raise CommandExecutionError(msg)
    else:
        out = call['stdout']

    # rexp parses lines that look like the following:
    # Conf libxfont1 (1:1.4.5-1 Debian:testing [i386])
    rexp = re.compile('(?m)^Conf '
                      '([^ ]+) '          # Package name
                      r'\(([^ ]+)')       # Version
    keys = ['name', 'version']
    _get = lambda l, k: l[keys.index(k)]

    upgrades = rexp.findall(out)

    ret = {}
    for line in upgrades:
        name = _get(line, 'name')
        version_num = _get(line, 'version')
        ret[name] = version_num

    return ret


def list_upgrades(refresh=True, dist_upgrade=True, **kwargs):
    '''
    List all available package upgrades.

    refresh
        Whether to refresh the package database before listing upgrades.
        Default: True.

    dist_upgrade
        Whether to list the upgrades using dist-upgrade vs upgrade.  Default is
        to use dist-upgrade.

    CLI Example:

    .. code-block:: bash

        salt '*' pkg.list_upgrades
    '''
    if salt.utils.is_true(refresh):
        refresh_db()
    return _get_upgradable(dist_upgrade, **kwargs)


def upgrade_available(name):
    '''
    Check whether or not an upgrade is available for a given package

    CLI Example:

    .. code-block:: bash

        salt '*' pkg.upgrade_available <package name>
    '''
    return latest_version(name) != ''


def version_cmp(pkg1, pkg2, ignore_epoch=False):
    '''
    Do a cmp-style comparison on two packages. Return -1 if pkg1 < pkg2, 0 if
    pkg1 == pkg2, and 1 if pkg1 > pkg2. Return None if there was a problem
    making the comparison.

    ignore_epoch : False
        Set to ``True`` to ignore the epoch when comparing versions

        .. versionadded:: 2015.8.10,2016.3.2

    CLI Example:

    .. code-block:: bash

        salt '*' pkg.version_cmp '0.2.4-0ubuntu1' '0.2.4.1-0ubuntu1'
    '''
    normalize = lambda x: str(x).split(':', 1)[-1] if ignore_epoch else str(x)
    # both apt_pkg.version_compare and _cmd_quote need string arguments.
    pkg1 = normalize(pkg1)
    pkg2 = normalize(pkg2)

    # if we have apt_pkg, this will be quickier this way
    # and also do not rely on shell.
    if HAS_APTPKG:
        try:
            # the apt_pkg module needs to be manually initialized
            apt_pkg.init_system()

            # if there is a difference in versions, apt_pkg.version_compare will
            # return an int representing the difference in minor versions, or
            # 1/-1 if the difference is smaller than minor versions. normalize
            # to -1, 0 or 1.
            try:
                ret = apt_pkg.version_compare(pkg1, pkg2)
            except TypeError:
                ret = apt_pkg.version_compare(str(pkg1), str(pkg2))
            return 1 if ret > 0 else -1 if ret < 0 else 0
        except Exception:
            # Try to use shell version in case of errors w/python bindings
            pass
    try:
        for oper, ret in (('lt', -1), ('eq', 0), ('gt', 1)):
            cmd = ['dpkg', '--compare-versions', pkg1, oper, pkg2]
            retcode = __salt__['cmd.retcode'](cmd,
                                              output_loglevel='trace',
                                              python_shell=False,
                                              ignore_retcode=True)
            if retcode == 0:
                return ret
    except Exception as exc:
        log.error(exc)
    return None


def _split_repo_str(repo):
    '''
    Return APT source entry as a tuple.
    '''
    split = sourceslist.SourceEntry(repo)
    return split.type, split.uri, split.dist, split.comps


def _consolidate_repo_sources(sources):
    '''
    Consolidate APT sources.
    '''
    if not isinstance(sources, sourceslist.SourcesList):
        raise TypeError(
            '\'{0}\' not a \'{1}\''.format(
                type(sources),
                sourceslist.SourcesList
            )
        )

    consolidated = {}
    delete_files = set()
    base_file = sourceslist.SourceEntry('').file

    repos = [s for s in sources.list if not s.invalid]

    for repo in repos:
        repo.uri = repo.uri.rstrip('/')
        key = str((getattr(repo, 'architectures', []),
                   repo.disabled, repo.type, repo.uri, repo.dist))
        if key in consolidated:
            combined = consolidated[key]
            combined_comps = set(repo.comps).union(set(combined.comps))
            consolidated[key].comps = list(combined_comps)
        else:
            consolidated[key] = sourceslist.SourceEntry(_strip_uri(repo.line))

        if repo.file != base_file:
            delete_files.add(repo.file)

    sources.list = list(consolidated.values())
    sources.save()
    for file_ in delete_files:
        try:
            os.remove(file_)
        except Exception:
            pass
    return sources


def list_repos():
    '''
    Lists all repos in the sources.list (and sources.lists.d) files

    CLI Example:

    .. code-block:: bash

       salt '*' pkg.list_repos
       salt '*' pkg.list_repos disabled=True
    '''
    _check_apt()
    repos = {}
    sources = sourceslist.SourcesList()
    for source in sources.list:
        if source.invalid:
            continue
        repo = {}
        repo['file'] = source.file
        repo['comps'] = getattr(source, 'comps', [])
        repo['disabled'] = source.disabled
        repo['dist'] = source.dist
        repo['type'] = source.type
        repo['uri'] = source.uri.rstrip('/')
        repo['line'] = _strip_uri(source.line.strip())
        repo['architectures'] = getattr(source, 'architectures', [])
        repos.setdefault(source.uri, []).append(repo)
    return repos


def get_repo(repo, **kwargs):
    '''
    Display a repo from the sources.list / sources.list.d

    The repo passed in needs to be a complete repo entry.

    CLI Examples:

    .. code-block:: bash

        salt '*' pkg.get_repo "myrepo definition"
    '''
    _check_apt()
    ppa_auth = kwargs.get('ppa_auth', None)
    # we have to be clever about this since the repo definition formats
    # are a bit more "loose" than in some other distributions
    if repo.startswith('ppa:') and __grains__['os'] in ('Ubuntu', 'Mint'):
        # This is a PPA definition meaning special handling is needed
        # to derive the name.
        dist = __grains__['lsb_distrib_codename']
        owner_name, ppa_name = repo[4:].split('/')
        if ppa_auth:
            auth_info = '{0}@'.format(ppa_auth)
            repo = LP_PVT_SRC_FORMAT.format(auth_info, owner_name,
                                            ppa_name, dist)
        else:
            if HAS_SOFTWAREPROPERTIES:
                try:
                    if hasattr(softwareproperties.ppa, 'PPAShortcutHandler'):
                        repo = softwareproperties.ppa.PPAShortcutHandler(
                            repo).expand(dist)[0]
                    else:
                        repo = softwareproperties.ppa.expand_ppa_line(
                            repo,
                            dist)[0]
                except NameError as name_error:
                    raise CommandExecutionError(
                        'Could not find ppa {0}: {1}'.format(repo, name_error)
                    )
            else:
                repo = LP_SRC_FORMAT.format(owner_name, ppa_name, dist)

    repos = list_repos()

    if repos:
        try:
            repo_type, repo_uri, repo_dist, repo_comps = _split_repo_str(repo)
            if ppa_auth:
                uri_match = re.search('(http[s]?://)(.+)', repo_uri)
                if uri_match:
                    if not uri_match.group(2).startswith(ppa_auth):
                        repo_uri = '{0}{1}@{2}'.format(uri_match.group(1),
                                                       ppa_auth,
                                                       uri_match.group(2))
        except SyntaxError:
            raise CommandExecutionError(
                'Error: repo \'{0}\' is not a well formatted definition'
                .format(repo)
            )

        for source in six.itervalues(repos):
            for sub in source:
                if (sub['type'] == repo_type and
                    # strip trailing '/' from repo_uri, it's valid in definition
                    # but not valid when compared to persisted source
                    sub['uri'].rstrip('/') == repo_uri.rstrip('/') and
                        sub['dist'] == repo_dist):
                    if not repo_comps:
                        return sub
                    for comp in repo_comps:
                        if comp in sub.get('comps', []):
                            return sub
    return {}


def del_repo(repo, **kwargs):
    '''
    Delete a repo from the sources.list / sources.list.d

    If the .list file is in the sources.list.d directory
    and the file that the repo exists in does not contain any other
    repo configuration, the file itself will be deleted.

    The repo passed in must be a fully formed repository definition
    string.

    CLI Examples:

    .. code-block:: bash

        salt '*' pkg.del_repo "myrepo definition"
    '''
    _check_apt()
    is_ppa = False
    if repo.startswith('ppa:') and __grains__['os'] in ('Ubuntu', 'Mint'):
        # This is a PPA definition meaning special handling is needed
        # to derive the name.
        is_ppa = True
        dist = __grains__['lsb_distrib_codename']
        if not HAS_SOFTWAREPROPERTIES:
            _warn_software_properties(repo)
            owner_name, ppa_name = repo[4:].split('/')
            if 'ppa_auth' in kwargs:
                auth_info = '{0}@'.format(kwargs['ppa_auth'])
                repo = LP_PVT_SRC_FORMAT.format(auth_info, dist, owner_name,
                                                ppa_name)
            else:
                repo = LP_SRC_FORMAT.format(owner_name, ppa_name, dist)
        else:
            if hasattr(softwareproperties.ppa, 'PPAShortcutHandler'):
                repo = softwareproperties.ppa.PPAShortcutHandler(repo).expand(dist)[0]
            else:
                repo = softwareproperties.ppa.expand_ppa_line(repo, dist)[0]

    sources = sourceslist.SourcesList()
    repos = [s for s in sources.list if not s.invalid]
    if repos:
        deleted_from = dict()
        try:
            repo_type, repo_uri, repo_dist, repo_comps = _split_repo_str(repo)
        except SyntaxError:
            raise SaltInvocationError(
                'Error: repo \'{0}\' not a well formatted definition'
                .format(repo)
            )

        for source in repos:
            if (source.type == repo_type and source.uri == repo_uri and
                    source.dist == repo_dist):

                s_comps = set(source.comps)
                r_comps = set(repo_comps)
                if s_comps.intersection(r_comps):
                    deleted_from[source.file] = 0
                    source.comps = list(s_comps.difference(r_comps))
                    if not source.comps:
                        try:
                            sources.remove(source)
                        except ValueError:
                            pass
            # PPAs are special and can add deb-src where expand_ppa_line
            # doesn't always reflect this.  Lets just cleanup here for good
            # measure
            if (is_ppa and repo_type == 'deb' and source.type == 'deb-src' and
                    source.uri == repo_uri and source.dist == repo_dist):

                s_comps = set(source.comps)
                r_comps = set(repo_comps)
                if s_comps.intersection(r_comps):
                    deleted_from[source.file] = 0
                    source.comps = list(s_comps.difference(r_comps))
                    if not source.comps:
                        try:
                            sources.remove(source)
                        except ValueError:
                            pass
            sources.save()
        if deleted_from:
            ret = ''
            for source in sources:
                if source.file in deleted_from:
                    deleted_from[source.file] += 1
            for repo_file, count in six.iteritems(deleted_from):
                msg = 'Repo \'{0}\' has been removed from {1}.\n'
                if count == 0 and 'sources.list.d/' in repo_file:
                    if os.path.isfile(repo_file):
                        msg = ('File {1} containing repo \'{0}\' has been '
                               'removed.')
                        try:
                            os.remove(repo_file)
                        except OSError:
                            pass
                ret += msg.format(repo, repo_file)
            # explicit refresh after a repo is deleted
            refresh_db()
            return ret

    raise CommandExecutionError(
        'Repo {0} doesn\'t exist in the sources.list(s)'.format(repo)
    )


def del_repo_key(name=None, **kwargs):
    '''
    .. versionadded:: 2015.8.0

    Remove a repo key using ``apt-key del``

    name
        Repo from which to remove the key. Unnecessary if ``keyid`` is passed.

    keyid
        The KeyID of the GPG key to remove

    keyid_ppa : False
        If set to ``True``, the repo's GPG key ID will be looked up from
        ppa.launchpad.net and removed.

        .. note::

            Setting this option to ``True`` requires that the ``name`` param
            also be passed.

    CLI Examples:

    .. code-block:: bash

        salt '*' pkg.del_repo_key keyid=0123ABCD
        salt '*' pkg.del_repo_key name='ppa:foo/bar' keyid_ppa=True
    '''
    if kwargs.get('keyid_ppa', False):
        if isinstance(name, six.string_types) and name.startswith('ppa:'):
            owner_name, ppa_name = name[4:].split('/')
            ppa_info = _get_ppa_info_from_launchpad(
                owner_name, ppa_name)
            keyid = ppa_info['signing_key_fingerprint'][-8:]
        else:
            raise SaltInvocationError(
                'keyid_ppa requires that a PPA be passed'
            )
    else:
        if 'keyid' in kwargs:
            keyid = kwargs.get('keyid')
        else:
            raise SaltInvocationError(
                'keyid or keyid_ppa and PPA name must be passed'
            )

    cmd = ['apt-key', 'del', keyid]
    result = __salt__['cmd.run_all'](cmd, python_shell=False)
    if result['retcode'] != 0:
        msg = 'Failed to remove keyid {0}'
        if result['stderr']:
            msg += ': {0}'.format(result['stderr'])
        raise CommandExecutionError(msg)
    return keyid


def mod_repo(repo, saltenv='base', **kwargs):
    '''
    Modify one or more values for a repo.  If the repo does not exist, it will
    be created, so long as the definition is well formed.  For Ubuntu the
    ``ppa:<project>/repo`` format is acceptable. ``ppa:`` format can only be
    used to create a new repository.

    The following options are available to modify a repo definition:

        comps
            a comma separated list of components for the repo, e.g. ``main``

        file
            a file name to be used

        keyserver
            keyserver to get gpg key from

        keyid
            key id to load with the keyserver argument

        key_url
            URL to a GPG key to add to the APT GPG keyring

        consolidate
            if ``True``, will attempt to de-dup and consolidate sources

        comments
            Sometimes you want to supply additional information, but not as
            enabled configuration. Anything supplied for this list will be saved
            in the repo configuration with a comment marker (#) in front.

            .. versionadded:: 2015.8.9

        .. note:: Due to the way keys are stored for APT, there is a known issue
                where the key won't be updated unless another change is made
                at the same time.  Keys should be properly added on initial
                configuration.

    CLI Examples:

    .. code-block:: bash

        salt '*' pkg.mod_repo 'myrepo definition' uri=http://new/uri
        salt '*' pkg.mod_repo 'myrepo definition' comps=main,universe
    '''
    _check_apt()
    # to ensure no one sets some key values that _shouldn't_ be changed on the
    # object itself, this is just a white-list of "ok" to set properties
    if repo.startswith('ppa:'):
        if __grains__['os'] in ('Ubuntu', 'Mint'):
            # secure PPAs cannot be supported as of the time of this code
            # implementation via apt-add-repository.  The code path for
            # secure PPAs should be the same as urllib method
            if salt.utils.which('apt-add-repository') \
                    and 'ppa_auth' not in kwargs:
                repo_info = get_repo(repo)
                if repo_info:
                    return {repo: repo_info}
                else:
                    if float(__grains__['osrelease']) < 12.04:
                        cmd = ['apt-add-repository', repo]
                    else:
                        cmd = ['apt-add-repository', '-y', repo]
                    out = __salt__['cmd.run_all'](cmd,
                                                  python_shell=False,
                                                  **kwargs)
                    if out['retcode']:
                        raise CommandExecutionError(
                            'Unable to add PPA \'{0}\'. \'{1}\' exited with '
                            'status {2!s}: \'{3}\' '.format(
                                repo[4:],
                                cmd,
                                out['retcode'],
                                out['stderr']
                            )
                        )
                    # explicit refresh when a repo is modified.
                    if kwargs.get('refresh_db', True):
                        refresh_db()
                    return {repo: out}
            else:
                if not HAS_SOFTWAREPROPERTIES:
                    _warn_software_properties(repo)
                else:
                    log.info('Falling back to urllib method for private PPA')

                # fall back to urllib style
                try:
                    owner_name, ppa_name = repo[4:].split('/', 1)
                except ValueError:
                    raise CommandExecutionError(
                        'Unable to get PPA info from argument. '
                        'Expected format "<PPA_OWNER>/<PPA_NAME>" '
                        '(e.g. saltstack/salt) not found.  Received '
                        '\'{0}\' instead.'.format(repo[4:])
                    )
                dist = __grains__['lsb_distrib_codename']
                # ppa has a lot of implicit arguments. Make them explicit.
                # These will defer to any user-defined variants
                kwargs['dist'] = dist
                ppa_auth = ''
                if 'file' not in kwargs:
                    filename = '/etc/apt/sources.list.d/{0}-{1}-{2}.list'
                    kwargs['file'] = filename.format(owner_name, ppa_name,
                                                     dist)
                try:
                    launchpad_ppa_info = _get_ppa_info_from_launchpad(
                        owner_name, ppa_name)
                    if 'ppa_auth' not in kwargs:
                        kwargs['keyid'] = launchpad_ppa_info[
                            'signing_key_fingerprint']
                    else:
                        if 'keyid' not in kwargs:
                            error_str = 'Private PPAs require a ' \
                                        'keyid to be specified: {0}/{1}'
                            raise CommandExecutionError(
                                error_str.format(owner_name, ppa_name)
                            )
                except HTTPError as exc:
                    raise CommandExecutionError(
                        'Launchpad does not know about {0}/{1}: {2}'.format(
                            owner_name, ppa_name, exc)
                    )
                except IndexError as exc:
                    raise CommandExecutionError(
                        'Launchpad knows about {0}/{1} but did not '
                        'return a fingerprint. Please set keyid '
                        'manually: {2}'.format(owner_name, ppa_name, exc)
                    )

                if 'keyserver' not in kwargs:
                    kwargs['keyserver'] = 'keyserver.ubuntu.com'
                if 'ppa_auth' in kwargs:
                    if not launchpad_ppa_info['private']:
                        raise CommandExecutionError(
                            'PPA is not private but auth credentials '
                            'passed: {0}'.format(repo)
                        )
                # assign the new repo format to the "repo" variable
                # so we can fall through to the "normal" mechanism
                # here.
                if 'ppa_auth' in kwargs:
                    ppa_auth = '{0}@'.format(kwargs['ppa_auth'])
                    repo = LP_PVT_SRC_FORMAT.format(ppa_auth, owner_name,
                                                    ppa_name, dist)
                else:
                    repo = LP_SRC_FORMAT.format(owner_name, ppa_name, dist)
        else:
            raise CommandExecutionError(
                'cannot parse "ppa:" style repo definitions: {0}'
                .format(repo)
            )

    sources = sourceslist.SourcesList()
    if kwargs.get('consolidate', False):
        # attempt to de-dup and consolidate all sources
        # down to entries in sources.list
        # this option makes it easier to keep the sources
        # list in a "sane" state.
        #
        # this should remove duplicates, consolidate comps
        # for a given source down to one line
        # and eliminate "invalid" and comment lines
        #
        # the second side effect is removal of files
        # that are not the main sources.list file
        sources = _consolidate_repo_sources(sources)

    repos = [s for s in sources if not s.invalid]
    mod_source = None
    try:
        repo_type, repo_uri, repo_dist, repo_comps = _split_repo_str(repo)
    except SyntaxError:
        raise SyntaxError(
            'Error: repo \'{0}\' not a well formatted definition'.format(repo)
        )

    full_comp_list = set(repo_comps)

    if 'keyid' in kwargs:
        keyid = kwargs.pop('keyid', None)
        keyserver = kwargs.pop('keyserver', None)
        if not keyid or not keyserver:
            error_str = 'both keyserver and keyid options required.'
            raise NameError(error_str)
        if isinstance(keyid, int):  # yaml can make this an int, we need the hex version
            keyid = hex(keyid)
        cmd = ['apt-key', 'export', keyid]
        output = __salt__['cmd.run_stdout'](cmd, python_shell=False, **kwargs)
        imported = output.startswith('-----BEGIN PGP')
        if keyserver:
            if not imported:
                cmd = ['apt-key', 'adv', '--keyserver', keyserver,
                       '--logger-fd', '1', '--recv-keys', keyid]
                ret = __salt__['cmd.run_all'](cmd,
                                              python_shell=False,
                                              **kwargs)
                if ret['retcode'] != 0:
                    raise CommandExecutionError(
                        'Error: key retrieval failed: {0}'
                        .format(ret['stdout'])
                    )

    elif 'key_url' in kwargs:
        key_url = kwargs['key_url']
        fn_ = __salt__['cp.cache_file'](key_url, saltenv)
        if not fn_:
            raise CommandExecutionError(
                'Error: file not found: {0}'.format(key_url)
            )
        cmd = ['apt-key', 'add', fn_]
        out = __salt__['cmd.run_stdout'](cmd, python_shell=False, **kwargs)
        if not out.upper().startswith('OK'):
            raise CommandExecutionError(
                'Error: failed to add key from {0}'.format(key_url)
            )

    if 'comps' in kwargs:
        kwargs['comps'] = kwargs['comps'].split(',')
        full_comp_list |= set(kwargs['comps'])
    else:
        kwargs['comps'] = list(full_comp_list)

    if 'architectures' in kwargs:
        kwargs['architectures'] = kwargs['architectures'].split(',')

    if 'disabled' in kwargs:
        kw_disabled = kwargs['disabled']
        if kw_disabled is True or str(kw_disabled).lower() == 'true':
            kwargs['disabled'] = True
        else:
            kwargs['disabled'] = False

    kw_type = kwargs.get('type')
    kw_dist = kwargs.get('dist')

    for source in repos:
        # This series of checks will identify the starting source line
        # and the resulting source line.  The idea here is to ensure
        # we are not retuning bogus data because the source line
        # has already been modified on a previous run.
        if ((source.type == repo_type and source.uri == repo_uri
             and source.dist == repo_dist) or
            (source.dist == kw_dist and source.type == kw_type
             and source.type == kw_type)):

            for comp in full_comp_list:
                if comp in getattr(source, 'comps', []):
                    mod_source = source
            if not source.comps:
                mod_source = source
            if mod_source:
                break

    if not mod_source:
        mod_source = sourceslist.SourceEntry(repo)
        if 'comments' in kwargs:
            mod_source.comment = " ".join(str(c) for c in kwargs['comments'])
        sources.list.append(mod_source)
    elif 'comments' in kwargs:
        mod_source.comment = " ".join(str(c) for c in kwargs['comments'])

    for key in kwargs:
        if key in _MODIFY_OK and hasattr(mod_source, key):
            setattr(mod_source, key, kwargs[key])
    sources.save()
    # on changes, explicitly refresh
    if kwargs.get('refresh_db', True):
        refresh_db()
    return {
        repo: {
            'architectures': getattr(mod_source, 'architectures', []),
            'comps': mod_source.comps,
            'disabled': mod_source.disabled,
            'file': mod_source.file,
            'type': mod_source.type,
            'uri': mod_source.uri,
            'line': mod_source.line
        }
    }


def file_list(*packages):
    '''
    List the files that belong to a package. Not specifying any packages will
    return a list of _every_ file on the system's package database (not
    generally recommended).

    CLI Examples:

    .. code-block:: bash

        salt '*' pkg.file_list httpd
        salt '*' pkg.file_list httpd postfix
        salt '*' pkg.file_list
    '''
    return __salt__['lowpkg.file_list'](*packages)


def file_dict(*packages):
    '''
    List the files that belong to a package, grouped by package. Not
    specifying any packages will return a list of _every_ file on the system's
    package database (not generally recommended).

    CLI Examples:

    .. code-block:: bash

        salt '*' pkg.file_list httpd
        salt '*' pkg.file_list httpd postfix
        salt '*' pkg.file_list
    '''
    return __salt__['lowpkg.file_dict'](*packages)


def _strip_uri(repo):
    '''
    Remove the trailing slash from the URI in a repo definition
    '''
    splits = repo.split()
    for idx in range(len(splits)):
        if any(splits[idx].startswith(x)
               for x in ('http://', 'https://', 'ftp://')):
            splits[idx] = splits[idx].rstrip('/')
    return ' '.join(splits)


def expand_repo_def(**kwargs):
    '''
    Take a repository definition and expand it to the full pkg repository dict
    that can be used for comparison.  This is a helper function to make
    the Debian/Ubuntu apt sources sane for comparison in the pkgrepo states.

    This is designed to be called from pkgrepo states and will have little use
    being called on the CLI.
    '''
    if 'repo' not in kwargs:
        raise SaltInvocationError('missing \'repo\' argument')

    _check_apt()

    sanitized = {}
    repo = _strip_uri(kwargs['repo'])
    if repo.startswith('ppa:') and __grains__['os'] in ('Ubuntu', 'Mint'):
        dist = __grains__['lsb_distrib_codename']
        owner_name, ppa_name = repo[4:].split('/', 1)
        if 'ppa_auth' in kwargs:
            auth_info = '{0}@'.format(kwargs['ppa_auth'])
            repo = LP_PVT_SRC_FORMAT.format(auth_info, owner_name, ppa_name,
                                            dist)
        else:
            if HAS_SOFTWAREPROPERTIES:
                if hasattr(softwareproperties.ppa, 'PPAShortcutHandler'):
                    repo = softwareproperties.ppa.PPAShortcutHandler(repo).expand(dist)[0]
                else:
                    repo = softwareproperties.ppa.expand_ppa_line(repo, dist)[0]
            else:
                repo = LP_SRC_FORMAT.format(owner_name, ppa_name, dist)

        if 'file' not in kwargs:
            filename = '/etc/apt/sources.list.d/{0}-{1}-{2}.list'
            kwargs['file'] = filename.format(owner_name, ppa_name,
                                                 dist)

    source_entry = sourceslist.SourceEntry(repo)
    for kwarg in _MODIFY_OK:
        if kwarg in kwargs:
            setattr(source_entry, kwarg, kwargs[kwarg])

    sanitized['file'] = source_entry.file
    sanitized['comps'] = getattr(source_entry, 'comps', [])
    sanitized['disabled'] = source_entry.disabled
    sanitized['dist'] = source_entry.dist
    sanitized['type'] = source_entry.type
    sanitized['uri'] = source_entry.uri.rstrip('/')
    sanitized['line'] = source_entry.line.strip()
    sanitized['architectures'] = getattr(source_entry, 'architectures', [])

    return sanitized


def _parse_selections(dpkgselection):
    '''
    Parses the format from ``dpkg --get-selections`` and return a format that
    pkg.get_selections and pkg.set_selections work with.
    '''
    ret = {}
    if isinstance(dpkgselection, six.string_types):
        dpkgselection = dpkgselection.split('\n')
    for line in dpkgselection:
        if line:
            _pkg, _state = line.split()
            if _state in ret:
                ret[_state].append(_pkg)
            else:
                ret[_state] = [_pkg]
    return ret


def get_selections(pattern=None, state=None):
    '''
    View package state from the dpkg database.

    Returns a dict of dicts containing the state, and package names:

    .. code-block:: python

        {'<host>':
            {'<state>': ['pkg1',
                         ...
                        ]
            },
            ...
        }

    CLI Example:

    .. code-block:: bash

        salt '*' pkg.get_selections
        salt '*' pkg.get_selections 'python-*'
        salt '*' pkg.get_selections state=hold
        salt '*' pkg.get_selections 'openssh*' state=hold
    '''
    ret = {}
    cmd = ['dpkg', '--get-selections']
    cmd.append(pattern if pattern else '*')
    stdout = __salt__['cmd.run_stdout'](cmd,
                                        output_loglevel='trace',
                                        python_shell=False)
    ret = _parse_selections(stdout)
    if state:
        return {state: ret.get(state, [])}
    return ret


# TODO: allow state=None to be set, and that *args will be set to that state
# TODO: maybe use something similar to pkg_resources.pack_pkgs to allow a list
# passed to selection, with the default state set to whatever is passed by the
# above, but override that if explicitly specified
# TODO: handle path to selection file from local fs as well as from salt file
# server
def set_selections(path=None, selection=None, clear=False, saltenv='base'):
    '''
    Change package state in the dpkg database.

    The state can be any one of, documented in ``dpkg(1)``:

    - install
    - hold
    - deinstall
    - purge

    This command is commonly used to mark specific packages to be held from
    being upgraded, that is, to be kept at a certain version. When a state is
    changed to anything but being held, then it is typically followed by
    ``apt-get -u dselect-upgrade``.

    Note: Be careful with the ``clear`` argument, since it will start
    with setting all packages to deinstall state.

    Returns a dict of dicts containing the package names, and the new and old
    versions:

    .. code-block:: python

        {'<host>':
            {'<package>': {'new': '<new-state>',
                           'old': '<old-state>'}
            },
            ...
        }

    CLI Example:

    .. code-block:: bash

        salt '*' pkg.set_selections selection='{"install": ["netcat"]}'
        salt '*' pkg.set_selections selection='{"hold": ["openssh-server", "openssh-client"]}'
        salt '*' pkg.set_selections salt://path/to/file
        salt '*' pkg.set_selections salt://path/to/file clear=True
    '''
    ret = {}
    if not path and not selection:
        return ret
    if path and selection:
        err = ('The \'selection\' and \'path\' arguments to '
               'pkg.set_selections are mutually exclusive, and cannot be '
               'specified together')
        raise SaltInvocationError(err)

    if isinstance(selection, six.string_types):
        try:
            selection = yaml.safe_load(selection)
        except (yaml.parser.ParserError, yaml.scanner.ScannerError) as exc:
            raise SaltInvocationError(
                'Improperly-formatted selection: {0}'.format(exc)
            )

    if path:
        path = __salt__['cp.cache_file'](path, saltenv)
        with salt.utils.fopen(path, 'r') as ifile:
            content = ifile.readlines()
        selection = _parse_selections(content)

    if selection:
        valid_states = ('install', 'hold', 'deinstall', 'purge')
        bad_states = [x for x in selection if x not in valid_states]
        if bad_states:
            raise SaltInvocationError(
                'Invalid state(s): {0}'.format(', '.join(bad_states))
            )

        if clear:
            cmd = 'dpkg --clear-selections'
            if not __opts__['test']:
                result = __salt__['cmd.run_all'](cmd, output_loglevel='trace')
                if result['retcode'] != 0:
                    err = ('Running dpkg --clear-selections failed: '
                           '{0}'.format(result['stderr']))
                    log.error(err)
                    raise CommandExecutionError(err)

        sel_revmap = {}
        for _state, _pkgs in six.iteritems(get_selections()):
            sel_revmap.update(dict((_pkg, _state) for _pkg in _pkgs))

        for _state, _pkgs in six.iteritems(selection):
            for _pkg in _pkgs:
                if _state == sel_revmap.get(_pkg):
                    continue
                cmd = 'dpkg --set-selections'
                cmd_in = '{0} {1}'.format(_pkg, _state)
                if not __opts__['test']:
                    result = __salt__['cmd.run_all'](cmd,
                                                     stdin=cmd_in,
                                                     output_loglevel='trace')
                    if result['retcode'] != 0:
                        log.error(
                            'failed to set state {0} for package '
                            '{1}'.format(_state, _pkg)
                        )
                    else:
                        ret[_pkg] = {'old': sel_revmap.get(_pkg),
                                     'new': _state}
    return ret


def _resolve_deps(name, pkgs, **kwargs):
    '''
    Installs missing dependencies and marks them as auto installed so they
    are removed when no more manually installed packages depend on them.

    .. versionadded:: 2014.7.0

    :depends:   - python-apt module
    '''
    missing_deps = []
    for pkg_file in pkgs:
        deb = apt.debfile.DebPackage(filename=pkg_file, cache=apt.Cache())
        if deb.check():
            missing_deps.extend(deb.missing_deps)

    if missing_deps:
        cmd = ['apt-get', '-q', '-y']
        cmd = cmd + ['-o', 'DPkg::Options::=--force-confold']
        cmd = cmd + ['-o', 'DPkg::Options::=--force-confdef']
        cmd.append('install')
        cmd.extend(missing_deps)

        ret = __salt__['cmd.retcode'](
            cmd,
            env=kwargs.get('env'),
            python_shell=False
        )

        if ret != 0:
            raise CommandExecutionError(
                'Error: unable to resolve dependencies for: {0}'.format(name)
            )
        else:
            try:
                cmd = ['apt-mark', 'auto'] + missing_deps
                __salt__['cmd.run'](
                    cmd,
                    env=kwargs.get('env'),
                    python_shell=False
                )
            except MinionError as exc:
                raise CommandExecutionError(exc)
    return


def owner(*paths):
    '''
    .. versionadded:: 2014.7.0

    Return the name of the package that owns the file. Multiple file paths can
    be passed. Like :mod:`pkg.version <salt.modules.aptpkg.version>`, if a
    single path is passed, a string will be returned, and if multiple paths are
    passed, a dictionary of file/package name pairs will be returned.

    If the file is not owned by a package, or is not present on the minion,
    then an empty string will be returned for that path.

    CLI Example:

    .. code-block:: bash

        salt '*' pkg.owner /usr/bin/apachectl
        salt '*' pkg.owner /usr/bin/apachectl /usr/bin/basename
    '''
    if not paths:
        return ''
    ret = {}
    for path in paths:
        cmd = ['dpkg', '-S', path]
        output = __salt__['cmd.run_stdout'](cmd,
                                            output_loglevel='trace',
                                            python_shell=False)
        ret[path] = output.split(':')[0]
        if 'no path found' in ret[path].lower():
            ret[path] = ''
    if len(ret) == 1:
        return next(six.itervalues(ret))
    return ret


def info_installed(*names):
    '''
    Return the information of the named package(s) installed on the system.

    .. versionadded:: 2015.8.1

    names
        The names of the packages for which to return information.

    CLI example:

    .. code-block:: bash

        salt '*' pkg.info_installed <package1>
        salt '*' pkg.info_installed <package1> <package2> <package3> ...
    '''
    ret = dict()
    for pkg_name, pkg_nfo in __salt__['lowpkg.info'](*names).items():
        t_nfo = dict()
        # Translate dpkg-specific keys to a common structure
        for key, value in pkg_nfo.items():
            if key == 'package':
                t_nfo['name'] = value
            elif key == 'origin':
                t_nfo['vendor'] = value
            elif key == 'section':
                t_nfo['group'] = value
            elif key == 'maintainer':
                t_nfo['packager'] = value
            elif key == 'homepage':
                t_nfo['url'] = value
            else:
                t_nfo[key] = value

        ret[pkg_name] = t_nfo

    return ret<|MERGE_RESOLUTION|>--- conflicted
+++ resolved
@@ -983,18 +983,6 @@
         force_conf = '--force-confnew'
     else:
         force_conf = '--force-confold'
-<<<<<<< HEAD
-    if dist_upgrade:
-        cmd = ['apt-get', '-q', '-y', '-o', 'DPkg::Options::={0}'.format(force_conf),
-               '-o', 'DPkg::Options::=--force-confdef', 'dist-upgrade']
-    else:
-        cmd = ['apt-get', '-q', '-y', '-o', 'DPkg::Options::={0}'.format(force_conf),
-               '-o', 'DPkg::Options::=--force-confdef', 'upgrade']
-    call = __salt__['cmd.run_all'](cmd,
-                                   output_loglevel='trace',
-                                   python_shell=False,
-                                   redirect_stderr=True,
-=======
 
     cmd = []
     if salt.utils.systemd.has_scope(__context__) \
@@ -1008,7 +996,7 @@
     call = __salt__['cmd.run_all'](cmd,
                                    output_loglevel='trace',
                                    python_shell=False,
->>>>>>> 2a5d1a0e
+                                   redirect_stderr=True,
                                    env=DPKG_ENV_VARS.copy())
     if call['retcode'] != 0:
         ret['result'] = False
