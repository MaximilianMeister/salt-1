# -*- coding: utf-8 -*-
'''
The networking module for RHEL/Fedora based distros
'''
from __future__ import absolute_import

# Import python libs
import logging
import os.path
import os

# Import third party libs
import jinja2
import jinja2.exceptions

# Import salt libs
import salt.utils
import salt.utils.templates
import salt.utils.validate.net
import salt.ext.six as six
from salt.ext.six.moves import StringIO

# Set up logging
log = logging.getLogger(__name__)

# Set up template environment
JINJA = jinja2.Environment(
    loader=jinja2.FileSystemLoader(
        os.path.join(salt.utils.templates.TEMPLATE_DIRNAME, 'rh_ip')
    )
)

# Define the module's virtual name
__virtualname__ = 'ip'


def __virtual__():
    '''
    Confine this module to RHEL/Fedora based distros
    '''
    if __grains__['os_family'] == 'RedHat':
        return __virtualname__
    return False


# Setup networking attributes
_ETHTOOL_CONFIG_OPTS = [
    'autoneg', 'speed', 'duplex',
    'rx', 'tx', 'sg', 'tso', 'ufo',
    'gso', 'gro', 'lro'
]
_RH_CONFIG_OPTS = [
    'domain', 'peerdns', 'peerntp', 'defroute',
    'mtu', 'static-routes', 'gateway', 'zone'
]
_RH_CONFIG_BONDING_OPTS = [
    'mode', 'miimon', 'arp_interval',
    'arp_ip_target', 'downdelay', 'updelay',
    'use_carrier', 'lacp_rate', 'hashing-algorithm',
    'max_bonds', 'tx_queues', 'num_grat_arp',
    'num_unsol_na', 'primary', 'primary_reselect',
    'ad_select', 'xmit_hash_policy', 'arp_validate',
    'fail_over_mac', 'all_slaves_active', 'resend_igmp'
]
_RH_NETWORK_SCRIPT_DIR = '/etc/sysconfig/network-scripts'
_RH_NETWORK_FILE = '/etc/sysconfig/network'
_RH_NETWORK_CONF_FILES = '/etc/modprobe.d'
_CONFIG_TRUE = ['yes', 'on', 'true', '1', True]
_CONFIG_FALSE = ['no', 'off', 'false', '0', False]
_IFACE_TYPES = [
    'eth', 'bond', 'alias', 'clone',
    'ipsec', 'dialup', 'bridge', 'slave', 'vlan',
    'ipip', 'ib',
]


def _error_msg_iface(iface, option, expected):
    '''
    Build an appropriate error message from a given option and
    a list of expected values.
    '''
    msg = 'Invalid option -- Interface: {0}, Option: {1}, Expected: [{2}]'
    return msg.format(iface, option, '|'.join(expected))


def _error_msg_routes(iface, option, expected):
    '''
    Build an appropriate error message from a given option and
    a list of expected values.
    '''
    msg = 'Invalid option -- Route interface: {0}, Option: {1}, Expected: [{2}]'
    return msg.format(iface, option, expected)


def _log_default_iface(iface, opt, value):
    msg = 'Using default option -- Interface: {0} Option: {1} Value: {2}'
    log.info(msg.format(iface, opt, value))


def _error_msg_network(option, expected):
    '''
    Build an appropriate error message from a given option and
    a list of expected values.
    '''
    msg = 'Invalid network setting -- Setting: {0}, Expected: [{1}]'
    return msg.format(option, '|'.join(expected))


def _log_default_network(opt, value):
    msg = 'Using existing setting -- Setting: {0} Value: {1}'
    log.info(msg.format(opt, value))


def _parse_rh_config(path):
    rh_config = _read_file(path)
    cv_rh_config = {}
    if rh_config:
        for line in rh_config:
            line = line.strip()
            if len(line) == 0 or line.startswith('!') or line.startswith('#'):
                continue
            pair = [p.rstrip() for p in line.split('=', 1)]
            if len(pair) != 2:
                continue
            name, value = pair
            cv_rh_config[name.upper()] = value

    return cv_rh_config


def _parse_ethtool_opts(opts, iface):
    '''
    Filters given options and outputs valid settings for ETHTOOLS_OPTS
    If an option has a value that is not expected, this
    function will log what the Interface, Setting and what it was
    expecting.
    '''
    config = {}

    if 'autoneg' in opts:
        if opts['autoneg'] in _CONFIG_TRUE:
            config.update({'autoneg': 'on'})
        elif opts['autoneg'] in _CONFIG_FALSE:
            config.update({'autoneg': 'off'})
        else:
            _raise_error_iface(iface, 'autoneg', _CONFIG_TRUE + _CONFIG_FALSE)

    if 'duplex' in opts:
        valid = ['full', 'half']
        if opts['duplex'] in valid:
            config.update({'duplex': opts['duplex']})
        else:
            _raise_error_iface(iface, 'duplex', valid)

    if 'speed' in opts:
        valid = ['10', '100', '1000', '10000']
        if str(opts['speed']) in valid:
            config.update({'speed': opts['speed']})
        else:
            _raise_error_iface(iface, opts['speed'], valid)

    valid = _CONFIG_TRUE + _CONFIG_FALSE
    for option in ('rx', 'tx', 'sg', 'tso', 'ufo', 'gso', 'gro', 'lro'):
        if option in opts:
            if opts[option] in _CONFIG_TRUE:
                config.update({option: 'on'})
            elif opts[option] in _CONFIG_FALSE:
                config.update({option: 'off'})
            else:
                _raise_error_iface(iface, option, valid)

    return config


def _parse_settings_bond(opts, iface):
    '''
    Filters given options and outputs valid settings for requested
    operation. If an option has a value that is not expected, this
    function will log what the Interface, Setting and what it was
    expecting.
    '''

    bond_def = {
        # 803.ad aggregation selection logic
        # 0 for stable (default)
        # 1 for bandwidth
        # 2 for count
        'ad_select': '0',
        # Max number of transmit queues (default = 16)
        'tx_queues': '16',
        # Link monitoring in milliseconds. Most NICs support this
        'miimon': '100',
        # ARP interval in milliseconds
        'arp_interval': '250',
        # Delay before considering link down in milliseconds (miimon * 2)
        'downdelay': '200',
        # lacp_rate 0: Slow - every 30 seconds
        # lacp_rate 1: Fast - every 1 second
        'lacp_rate': '0',
        # Max bonds for this driver
        'max_bonds': '1',
        # Specifies the time, in milliseconds, to wait before
        # enabling a slave after a link recovery has been
        # detected. Only used with miimon.
        'updelay': '0',
        # Used with miimon.
        # On: driver sends mii
        # Off: ethtool sends mii
        'use_carrier': 'on',
        # Default. Don't change unless you know what you are doing.
        'xmit_hash_policy': 'layer2',
    }

    if opts['mode'] in ['balance-rr', '0']:
        log.info(
            'Device: {0} Bonding Mode: load balancing (round-robin)'.format(
                iface
            )
        )
        return _parse_settings_bond_0(opts, iface, bond_def)
    elif opts['mode'] in ['active-backup', '1']:
        log.info(
            'Device: {0} Bonding Mode: fault-tolerance (active-backup)'.format(
                iface
            )
        )
        return _parse_settings_bond_1(opts, iface, bond_def)
    elif opts['mode'] in ['balance-xor', '2']:
        log.info(
            'Device: {0} Bonding Mode: load balancing (xor)'.format(iface)
        )
        return _parse_settings_bond_2(opts, iface, bond_def)
    elif opts['mode'] in ['broadcast', '3']:
        log.info(
            'Device: {0} Bonding Mode: fault-tolerance (broadcast)'.format(
                iface
            )
        )
        return _parse_settings_bond_3(opts, iface, bond_def)
    elif opts['mode'] in ['802.3ad', '4']:
        log.info(
            'Device: {0} Bonding Mode: IEEE 802.3ad Dynamic link '
            'aggregation'.format(iface)
        )
        return _parse_settings_bond_4(opts, iface, bond_def)
    elif opts['mode'] in ['balance-tlb', '5']:
        log.info(
            'Device: {0} Bonding Mode: transmit load balancing'.format(iface)
        )
        return _parse_settings_bond_5(opts, iface, bond_def)
    elif opts['mode'] in ['balance-alb', '6']:
        log.info(
            'Device: {0} Bonding Mode: adaptive load balancing'.format(iface)
        )
        return _parse_settings_bond_6(opts, iface, bond_def)
    else:
        valid = [
            '0', '1', '2', '3', '4', '5', '6',
            'balance-rr', 'active-backup', 'balance-xor',
            'broadcast', '802.3ad', 'balance-tlb', 'balance-alb'
        ]
        _raise_error_iface(iface, 'mode', valid)


def _parse_settings_bond_0(opts, iface, bond_def):
    '''
    Filters given options and outputs valid settings for bond0.
    If an option has a value that is not expected, this
    function will log what the Interface, Setting and what it was
    expecting.
    '''
    bond = {'mode': '0'}

    # ARP targets in n.n.n.n form
    valid = ['list of ips (up to 16)']
    if 'arp_ip_target' in opts:
        if isinstance(opts['arp_ip_target'], list):
            if 1 <= len(opts['arp_ip_target']) <= 16:
                bond.update({'arp_ip_target': []})
                for ip in opts['arp_ip_target']:  # pylint: disable=C0103
                    bond['arp_ip_target'].append(ip)
            else:
                _raise_error_iface(iface, 'arp_ip_target', valid)
        else:
            _raise_error_iface(iface, 'arp_ip_target', valid)
    else:
        _raise_error_iface(iface, 'arp_ip_target', valid)

    if 'arp_interval' in opts:
        try:
            int(opts['arp_interval'])
            bond.update({'arp_interval': opts['arp_interval']})
        except Exception:
            _raise_error_iface(iface, 'arp_interval', ['integer'])
    else:
        _log_default_iface(iface, 'arp_interval', bond_def['arp_interval'])
        bond.update({'arp_interval': bond_def['arp_interval']})

    return bond


def _parse_settings_bond_1(opts, iface, bond_def):

    '''
    Filters given options and outputs valid settings for bond1.
    If an option has a value that is not expected, this
    function will log what the Interface, Setting and what it was
    expecting.
    '''
    bond = {'mode': '1'}

    for binding in ['miimon', 'downdelay', 'updelay']:
        if binding in opts:
            try:
                int(opts[binding])
                bond.update({binding: opts[binding]})
            except Exception:
                _raise_error_iface(iface, binding, ['integer'])
        else:
            _log_default_iface(iface, binding, bond_def[binding])
            bond.update({binding: bond_def[binding]})

    if 'use_carrier' in opts:
        if opts['use_carrier'] in _CONFIG_TRUE:
            bond.update({'use_carrier': 'on'})
        elif opts['use_carrier'] in _CONFIG_FALSE:
            bond.update({'use_carrier': 'off'})
        else:
            valid = _CONFIG_TRUE + _CONFIG_FALSE
            _raise_error_iface(iface, 'use_carrier', valid)
    else:
        _log_default_iface(iface, 'use_carrier', bond_def['use_carrier'])
        bond.update({'use_carrier': bond_def['use_carrier']})

    return bond


def _parse_settings_bond_2(opts, iface, bond_def):
    '''
    Filters given options and outputs valid settings for bond2.
    If an option has a value that is not expected, this
    function will log what the Interface, Setting and what it was
    expecting.
    '''

    bond = {'mode': '2'}

    valid = ['list of ips (up to 16)']
    if 'arp_ip_target' in opts:
        if isinstance(opts['arp_ip_target'], list):
            if 1 <= len(opts['arp_ip_target']) <= 16:
                bond.update({'arp_ip_target': []})
                for ip in opts['arp_ip_target']:  # pylint: disable=C0103
                    bond['arp_ip_target'].append(ip)
            else:
                _raise_error_iface(iface, 'arp_ip_target', valid)
        else:
            _raise_error_iface(iface, 'arp_ip_target', valid)
    else:
        _raise_error_iface(iface, 'arp_ip_target', valid)

    if 'arp_interval' in opts:
        try:
            int(opts['arp_interval'])
            bond.update({'arp_interval': opts['arp_interval']})
        except Exception:
            _raise_error_iface(iface, 'arp_interval', ['integer'])
    else:
        _log_default_iface(iface, 'arp_interval', bond_def['arp_interval'])
        bond.update({'arp_interval': bond_def['arp_interval']})

    if 'primary' in opts:
        bond.update({'primary': opts['primary']})

    if 'hashing-algorithm' in opts:
        valid = ['layer2', 'layer2+3', 'layer3+4']
        if opts['hashing-algorithm'] in valid:
            bond.update({'xmit_hash_policy': opts['hashing-algorithm']})
        else:
            _raise_error_iface(iface, 'hashing-algorithm', valid)

    return bond


def _parse_settings_bond_3(opts, iface, bond_def):

    '''
    Filters given options and outputs valid settings for bond3.
    If an option has a value that is not expected, this
    function will log what the Interface, Setting and what it was
    expecting.
    '''
    bond = {'mode': '3'}

    for binding in ['miimon', 'downdelay', 'updelay']:
        if binding in opts:
            try:
                int(opts[binding])
                bond.update({binding: opts[binding]})
            except Exception:
                _raise_error_iface(iface, binding, ['integer'])
        else:
            _log_default_iface(iface, binding, bond_def[binding])
            bond.update({binding: bond_def[binding]})

    if 'use_carrier' in opts:
        if opts['use_carrier'] in _CONFIG_TRUE:
            bond.update({'use_carrier': 'on'})
        elif opts['use_carrier'] in _CONFIG_FALSE:
            bond.update({'use_carrier': 'off'})
        else:
            valid = _CONFIG_TRUE + _CONFIG_FALSE
            _raise_error_iface(iface, 'use_carrier', valid)
    else:
        _log_default_iface(iface, 'use_carrier', bond_def['use_carrier'])
        bond.update({'use_carrier': bond_def['use_carrier']})

    return bond


def _parse_settings_bond_4(opts, iface, bond_def):
    '''
    Filters given options and outputs valid settings for bond4.
    If an option has a value that is not expected, this
    function will log what the Interface, Setting and what it was
    expecting.
    '''

    bond = {'mode': '4'}

    for binding in ['miimon', 'downdelay', 'updelay', 'lacp_rate', 'ad_select']:
        if binding in opts:
            if binding == 'lacp_rate':
                if opts[binding] == 'fast':
                    opts.update({binding: '1'})
                if opts[binding] == 'slow':
                    opts.update({binding: '0'})
                valid = ['fast', '1', 'slow', '0']
            else:
                valid = ['integer']
            try:
                int(opts[binding])
                bond.update({binding: opts[binding]})
            except Exception:
                _raise_error_iface(iface, binding, valid)
        else:
            _log_default_iface(iface, binding, bond_def[binding])
            bond.update({binding: bond_def[binding]})

    if 'use_carrier' in opts:
        if opts['use_carrier'] in _CONFIG_TRUE:
            bond.update({'use_carrier': 'on'})
        elif opts['use_carrier'] in _CONFIG_FALSE:
            bond.update({'use_carrier': 'off'})
        else:
            valid = _CONFIG_TRUE + _CONFIG_FALSE
            _raise_error_iface(iface, 'use_carrier', valid)
    else:
        _log_default_iface(iface, 'use_carrier', bond_def['use_carrier'])
        bond.update({'use_carrier': bond_def['use_carrier']})

    if 'hashing-algorithm' in opts:
        valid = ['layer2', 'layer2+3', 'layer3+4']
        if opts['hashing-algorithm'] in valid:
            bond.update({'xmit_hash_policy': opts['hashing-algorithm']})
        else:
            _raise_error_iface(iface, 'hashing-algorithm', valid)

    return bond


def _parse_settings_bond_5(opts, iface, bond_def):

    '''
    Filters given options and outputs valid settings for bond5.
    If an option has a value that is not expected, this
    function will log what the Interface, Setting and what it was
    expecting.
    '''
    bond = {'mode': '5'}

    for binding in ['miimon', 'downdelay', 'updelay']:
        if binding in opts:
            try:
                int(opts[binding])
                bond.update({binding: opts[binding]})
            except Exception:
                _raise_error_iface(iface, binding, ['integer'])
        else:
            _log_default_iface(iface, binding, bond_def[binding])
            bond.update({binding: bond_def[binding]})

    if 'use_carrier' in opts:
        if opts['use_carrier'] in _CONFIG_TRUE:
            bond.update({'use_carrier': 'on'})
        elif opts['use_carrier'] in _CONFIG_FALSE:
            bond.update({'use_carrier': 'off'})
        else:
            valid = _CONFIG_TRUE + _CONFIG_FALSE
            _raise_error_iface(iface, 'use_carrier', valid)
    else:
        _log_default_iface(iface, 'use_carrier', bond_def['use_carrier'])
        bond.update({'use_carrier': bond_def['use_carrier']})

    return bond


def _parse_settings_bond_6(opts, iface, bond_def):

    '''
    Filters given options and outputs valid settings for bond6.
    If an option has a value that is not expected, this
    function will log what the Interface, Setting and what it was
    expecting.
    '''
    bond = {'mode': '6'}

    for binding in ['miimon', 'downdelay', 'updelay']:
        if binding in opts:
            try:
                int(opts[binding])
                bond.update({binding: opts[binding]})
            except Exception:
                _raise_error_iface(iface, binding, ['integer'])
        else:
            _log_default_iface(iface, binding, bond_def[binding])
            bond.update({binding: bond_def[binding]})

    if 'use_carrier' in opts:
        if opts['use_carrier'] in _CONFIG_TRUE:
            bond.update({'use_carrier': 'on'})
        elif opts['use_carrier'] in _CONFIG_FALSE:
            bond.update({'use_carrier': 'off'})
        else:
            valid = _CONFIG_TRUE + _CONFIG_FALSE
            _raise_error_iface(iface, 'use_carrier', valid)
    else:
        _log_default_iface(iface, 'use_carrier', bond_def['use_carrier'])
        bond.update({'use_carrier': bond_def['use_carrier']})

    return bond


def _parse_settings_eth(opts, iface_type, enabled, iface):
    '''
    Filters given options and outputs valid settings for a
    network interface.
    '''
    result = {'name': iface}
    if 'proto' in opts:
        valid = ['none', 'bootp', 'dhcp']
        if opts['proto'] in valid:
            result['proto'] = opts['proto']
        else:
            _raise_error_iface(iface, opts['proto'], valid)

    if 'dns' in opts:
        result['dns'] = opts['dns']
        result['peerdns'] = 'yes'

    if 'mtu' in opts:
        try:
            result['mtu'] = int(opts['mtu'])
        except Exception:
            _raise_error_iface(iface, 'mtu', ['integer'])

    if iface_type not in ['bridge']:
        ethtool = _parse_ethtool_opts(opts, iface)
        if ethtool:
            result['ethtool'] = ethtool

    if iface_type == 'slave':
        result['proto'] = 'none'

    if iface_type == 'bond':
        bonding = _parse_settings_bond(opts, iface)
        if bonding:
            result['bonding'] = bonding

    if iface_type not in ['bond', 'vlan', 'bridge', 'ipip']:
        if 'addr' in opts:
            if salt.utils.validate.net.mac(opts['addr']):
                result['addr'] = opts['addr']
            else:
                _raise_error_iface(iface, opts['addr'], ['AA:BB:CC:DD:EE:FF'])
        else:
            # If interface type is slave for bond, not setting hwaddr
            if iface_type != 'slave':
                ifaces = __salt__['network.interfaces']()
                if iface in ifaces and 'hwaddr' in ifaces[iface]:
                    result['addr'] = ifaces[iface]['hwaddr']
    if iface_type == 'eth':
        result['devtype'] = 'Ethernet'
    if iface_type == 'bridge':
        result['devtype'] = 'Bridge'
        bypassfirewall = True
        valid = _CONFIG_TRUE + _CONFIG_FALSE
        for opt in ['bypassfirewall']:
            if opt in opts:
                if opts[opt] in _CONFIG_TRUE:
                    bypassfirewall = True
                elif opts[opt] in _CONFIG_FALSE:
                    bypassfirewall = False
                else:
                    _raise_error_iface(iface, opts[opt], valid)
        if bypassfirewall:
            __salt__['sysctl.persist']('net.bridge.bridge-nf-call-ip6tables', '0')
            __salt__['sysctl.persist']('net.bridge.bridge-nf-call-iptables', '0')
            __salt__['sysctl.persist']('net.bridge.bridge-nf-call-arptables', '0')
        else:
            __salt__['sysctl.persist']('net.bridge.bridge-nf-call-ip6tables', '1')
            __salt__['sysctl.persist']('net.bridge.bridge-nf-call-iptables', '1')
            __salt__['sysctl.persist']('net.bridge.bridge-nf-call-arptables', '1')
    else:
        if 'bridge' in opts:
            result['bridge'] = opts['bridge']

    if iface_type == 'ipip':
        result['devtype'] = 'IPIP'
        for opt in ['my_inner_ipaddr', 'my_outer_ipaddr']:
            if opt not in opts:
                _raise_error_iface(iface, opts[opt], ['1.2.3.4'])
            else:
                result[opt] = opts[opt]
    if iface_type == 'ib':
        result['devtype'] = 'InfiniBand'

<<<<<<< HEAD
    if 'prefix' in opts:
        if 'netmask' in opts:
            msg = 'Cannot use prefix and netmask together'
            log.error(msg)
            raise AttributeError(msg)
        result['prefix'] = opts['prefix']
    elif 'netmask' in opts:
        result['netmask'] = opts['netmask']

    for opt in ['ipaddr', 'master', 'srcaddr', 'delay', 'domain', 'gateway', 'uuid', 'nickname']:
=======
    for opt in ['ipaddr', 'master', 'netmask', 'srcaddr', 'delay', 'domain', 'gateway', 'zone']:
>>>>>>> c3b69027
        if opt in opts:
            result[opt] = opts[opt]

    for opt in ['ipv6addr', 'ipv6gateway']:
        if opt in opts:
            result[opt] = opts[opt]

    if 'mtu' in opts:
        try:
            int(opts['mtu'])
            result['mtu'] = opts['mtu']
        except Exception:
            _raise_error_iface(iface, 'mtu', ['integer'])

    if 'enable_ipv6' in opts:
        result['enable_ipv6'] = opts['enable_ipv6']

    valid = _CONFIG_TRUE + _CONFIG_FALSE
    for opt in ['onparent', 'peerdns', 'peerroutes', 'slave', 'vlan', 'defroute', 'stp', 'ipv6_peerdns',
                'ipv6_defroute', 'ipv6_peerroutes', 'ipv6_autoconf', 'ipv4_failure_fatal', 'dhcpv6c']:
        if opt in opts:
            if opts[opt] in _CONFIG_TRUE:
                result[opt] = 'yes'
            elif opts[opt] in _CONFIG_FALSE:
                result[opt] = 'no'
            else:
                _raise_error_iface(iface, opts[opt], valid)

    if 'onboot' in opts:
        log.warning(
            'The \'onboot\' option is controlled by the \'enabled\' option. '
            'Interface: {0} Enabled: {1}'.format(iface, enabled)
        )

    if enabled:
        result['onboot'] = 'yes'
    else:
        result['onboot'] = 'no'

    # If the interface is defined then we want to always take
    # control away from non-root users; unless the administrator
    # wants to allow non-root users to control the device.
    if 'userctl' in opts:
        if opts['userctl'] in _CONFIG_TRUE:
            result['userctl'] = 'yes'
        elif opts['userctl'] in _CONFIG_FALSE:
            result['userctl'] = 'no'
        else:
            _raise_error_iface(iface, opts['userctl'], valid)
    else:
        result['userctl'] = 'no'

    # This vlan is in opts, and should be only used in range interface
    # will affect jinja template for interface generating
    if 'vlan' in opts:
        if opts['vlan'] in _CONFIG_TRUE:
            result['vlan'] = 'yes'
        elif opts['vlan'] in _CONFIG_FALSE:
            result['vlan'] = 'no'
        else:
            _raise_error_iface(iface, opts['vlan'], valid)

    if 'arpcheck' in opts:
        if opts['arpcheck'] in _CONFIG_FALSE:
            result['arpcheck'] = 'no'

    if 'ipaddr_start' in opts:
        result['ipaddr_start'] = opts['ipaddr_start']

    if 'ipaddr_end' in opts:
        result['ipaddr_end'] = opts['ipaddr_end']

    if 'clonenum_start' in opts:
        result['clonenum_start'] = opts['clonenum_start']

    return result


def _parse_routes(iface, opts):
    '''
    Filters given options and outputs valid settings for
    the route settings file.
    '''
    # Normalize keys
    opts = dict((k.lower(), v) for (k, v) in six.iteritems(opts))
    result = {}
    if 'routes' not in opts:
        _raise_error_routes(iface, 'routes', 'List of routes')

    for opt in opts:
        result[opt] = opts[opt]

    return result


def _parse_network_settings(opts, current):
    '''
    Filters given options and outputs valid settings for
    the global network settings file.
    '''
    # Normalize keys
    opts = dict((k.lower(), v) for (k, v) in six.iteritems(opts))
    current = dict((k.lower(), v) for (k, v) in six.iteritems(current))
    result = {}

    valid = _CONFIG_TRUE + _CONFIG_FALSE
    if 'enabled' not in opts:
        try:
            opts['networking'] = current['networking']
            _log_default_network('networking', current['networking'])
        except ValueError:
            _raise_error_network('networking', valid)
    else:
        opts['networking'] = opts['enabled']

    if opts['networking'] in valid:
        if opts['networking'] in _CONFIG_TRUE:
            result['networking'] = 'yes'
        elif opts['networking'] in _CONFIG_FALSE:
            result['networking'] = 'no'
    else:
        _raise_error_network('networking', valid)

    if 'hostname' not in opts:
        try:
            opts['hostname'] = current['hostname']
            _log_default_network('hostname', current['hostname'])
        except Exception:
            _raise_error_network('hostname', ['server1.example.com'])

    if opts['hostname']:
        result['hostname'] = opts['hostname']
    else:
        _raise_error_network('hostname', ['server1.example.com'])

    if 'nozeroconf' in opts:
        if opts['nozeroconf'] in valid:
            if opts['nozeroconf'] in _CONFIG_TRUE:
                result['nozeroconf'] = 'true'
            elif opts['nozeroconf'] in _CONFIG_FALSE:
                result['nozeroconf'] = 'false'
        else:
            _raise_error_network('nozeroconf', valid)

    for opt in opts:
        if opt not in ['networking', 'hostname', 'nozeroconf']:
            result[opt] = opts[opt]
    return result


def _raise_error_iface(iface, option, expected):
    '''
    Log and raise an error with a logical formatted message.
    '''
    msg = _error_msg_iface(iface, option, expected)
    log.error(msg)
    raise AttributeError(msg)


def _raise_error_network(option, expected):
    '''
    Log and raise an error with a logical formatted message.
    '''
    msg = _error_msg_network(option, expected)
    log.error(msg)
    raise AttributeError(msg)


def _raise_error_routes(iface, option, expected):
    '''
    Log and raise an error with a logical formatted message.
    '''
    msg = _error_msg_routes(iface, option, expected)
    log.error(msg)
    raise AttributeError(msg)


def _read_file(path):
    '''
    Reads and returns the contents of a file
    '''
    try:
        with salt.utils.fopen(path, 'rb') as contents:
            # without newlines character. http://stackoverflow.com/questions/12330522/reading-a-file-without-newlines
            return contents.read().splitlines()
    except Exception:
        return []  # Return empty list for type consistency


def _write_file_iface(iface, data, folder, pattern):
    '''
    Writes a file to disk
    '''
    filename = os.path.join(folder, pattern.format(iface))
    if not os.path.exists(folder):
        msg = '{0} cannot be written. {1} does not exist'
        msg = msg.format(filename, folder)
        log.error(msg)
        raise AttributeError(msg)
    fout = salt.utils.fopen(filename, 'w')
    fout.write(data)
    fout.close()


def _write_file_network(data, filename):
    '''
    Writes a file to disk
    '''
    fout = salt.utils.fopen(filename, 'w')
    fout.write(data)
    fout.close()


def _read_temp(data):
    tout = StringIO()
    tout.write(data)
    tout.seek(0)
    output = tout.read().splitlines()  # Discard newlines
    tout.close()
    return output


def build_bond(iface, **settings):
    '''
    Create a bond script in /etc/modprobe.d with the passed settings
    and load the bonding kernel module.

    CLI Example:

    .. code-block:: bash

        salt '*' ip.build_bond bond0 mode=balance-alb
    '''
    rh_major = __grains__['osrelease'][:1]

    opts = _parse_settings_bond(settings, iface)
    try:
        template = JINJA.get_template('conf.jinja')
    except jinja2.exceptions.TemplateNotFound:
        log.error('Could not load template conf.jinja')
        return ''
    data = template.render({'name': iface, 'bonding': opts})
    _write_file_iface(iface, data, _RH_NETWORK_CONF_FILES, '{0}.conf'.format(iface))
    path = os.path.join(_RH_NETWORK_CONF_FILES, '{0}.conf'.format(iface))
    if rh_major == '5':
        __salt__['cmd.run'](
            'sed -i -e "/^alias\\s{0}.*/d" /etc/modprobe.conf'.format(iface),
            python_shell=False
        )
        __salt__['cmd.run'](
            'sed -i -e "/^options\\s{0}.*/d" /etc/modprobe.conf'.format(iface),
            python_shell=False
        )
        __salt__['file.append']('/etc/modprobe.conf', path)
    __salt__['kmod.load']('bonding')

    if settings['test']:
        return _read_temp(data)

    return _read_file(path)


def build_interface(iface, iface_type, enabled, **settings):
    '''
    Build an interface script for a network interface.

    CLI Example:

    .. code-block:: bash

        salt '*' ip.build_interface eth0 eth <settings>
    '''
    if __grains__['os'] == 'Fedora':
        rh_major = '6'
    else:
        rh_major = __grains__['osrelease'][:1]

    iface = iface.lower()
    iface_type = iface_type.lower()

    if iface_type not in _IFACE_TYPES:
        _raise_error_iface(iface, iface_type, _IFACE_TYPES)

    if iface_type == 'slave':
        settings['slave'] = 'yes'
        if 'master' not in settings:
            msg = 'master is a required setting for slave interfaces'
            log.error(msg)
            raise AttributeError(msg)

    if iface_type == 'vlan':
        settings['vlan'] = 'yes'

    if iface_type == 'bridge':
        __salt__['pkg.install']('bridge-utils')

    if iface_type in ['eth', 'bond', 'bridge', 'slave', 'vlan', 'ipip', 'ib']:
        opts = _parse_settings_eth(settings, iface_type, enabled, iface)
        try:
            template = JINJA.get_template('rh{0}_eth.jinja'.format(rh_major))
        except jinja2.exceptions.TemplateNotFound:
            log.error(
                'Could not load template rh{0}_eth.jinja'.format(
                    rh_major
                )
            )
            return ''
        ifcfg = template.render(opts)

    if 'test' in settings and settings['test']:
        return _read_temp(ifcfg)

    _write_file_iface(iface, ifcfg, _RH_NETWORK_SCRIPT_DIR, 'ifcfg-{0}')
    path = os.path.join(_RH_NETWORK_SCRIPT_DIR, 'ifcfg-{0}'.format(iface))

    return _read_file(path)


def build_routes(iface, **settings):
    '''
    Build a route script for a network interface.

    CLI Example:

    .. code-block:: bash

        salt '*' ip.build_routes eth0 <settings>
    '''

    template = 'rh6_route_eth.jinja'
    if __grains__['osrelease'][0] < 6:
        template = 'route_eth.jinja'
    log.debug('Template name: ' + template)

    iface = iface.lower()
    opts = _parse_routes(iface, settings)
    log.debug("Opts: \n {0}".format(opts))
    try:
        template = JINJA.get_template(template)
    except jinja2.exceptions.TemplateNotFound:
        log.error(
            'Could not load template {0}'.format(template)
        )
        return ''
    opts6 = []
    opts4 = []
    for route in opts['routes']:
        ipaddr = route['ipaddr']
        if salt.utils.validate.net.ipv6_addr(ipaddr):
            opts6.append(route)
        else:
            opts4.append(route)
    log.debug("IPv4 routes:\n{0}".format(opts4))
    log.debug("IPv6 routes:\n{0}".format(opts6))

    routecfg = template.render(routes=opts4)
    routecfg6 = template.render(routes=opts6)

    if settings['test']:
        routes = _read_temp(routecfg)
        routes.extend(_read_temp(routecfg6))
        return routes

    _write_file_iface(iface, routecfg, _RH_NETWORK_SCRIPT_DIR, 'route-{0}')
    _write_file_iface(iface, routecfg6, _RH_NETWORK_SCRIPT_DIR, 'route6-{0}')

    path = os.path.join(_RH_NETWORK_SCRIPT_DIR, 'route-{0}'.format(iface))
    path6 = os.path.join(_RH_NETWORK_SCRIPT_DIR, 'route6-{0}'.format(iface))

    routes = _read_file(path)
    routes.extend(_read_file(path6))
    return routes


def down(iface, iface_type):
    '''
    Shutdown a network interface

    CLI Example:

    .. code-block:: bash

        salt '*' ip.down eth0
    '''
    # Slave devices are controlled by the master.
    if iface_type not in ['slave']:
        return __salt__['cmd.run']('ifdown {0}'.format(iface))
    return None


def get_bond(iface):
    '''
    Return the content of a bond script

    CLI Example:

    .. code-block:: bash

        salt '*' ip.get_bond bond0
    '''
    path = os.path.join(_RH_NETWORK_CONF_FILES, '{0}.conf'.format(iface))
    return _read_file(path)


def get_interface(iface):
    '''
    Return the contents of an interface script

    CLI Example:

    .. code-block:: bash

        salt '*' ip.get_interface eth0
    '''
    path = os.path.join(_RH_NETWORK_SCRIPT_DIR, 'ifcfg-{0}'.format(iface))
    return _read_file(path)


def up(iface, iface_type):  # pylint: disable=C0103
    '''
    Start up a network interface

    CLI Example:

    .. code-block:: bash

        salt '*' ip.up eth0
    '''
    # Slave devices are controlled by the master.
    if iface_type not in ['slave']:
        return __salt__['cmd.run']('ifup {0}'.format(iface))
    return None


def get_routes(iface):
    '''
    Return the contents of the interface routes script.

    CLI Example:

    .. code-block:: bash

        salt '*' ip.get_routes eth0
    '''
    path = os.path.join(_RH_NETWORK_SCRIPT_DIR, 'route-{0}'.format(iface))
    path6 = os.path.join(_RH_NETWORK_SCRIPT_DIR, 'route6-{0}'.format(iface))
    routes = _read_file(path)
    routes.extend(_read_file(path6))
    return routes


def get_network_settings():
    '''
    Return the contents of the global network script.

    CLI Example:

    .. code-block:: bash

        salt '*' ip.get_network_settings
    '''
    return _read_file(_RH_NETWORK_FILE)


def apply_network_settings(**settings):
    '''
    Apply global network configuration.

    CLI Example:

    .. code-block:: bash

        salt '*' ip.apply_network_settings
    '''
    if 'require_reboot' not in settings:
        settings['require_reboot'] = False

    if 'apply_hostname' not in settings:
        settings['apply_hostname'] = False

    hostname_res = True
    if settings['apply_hostname'] in _CONFIG_TRUE:
        if 'hostname' in settings:
            hostname_res = __salt__['network.mod_hostname'](settings['hostname'])
        else:
            log.warning(
                'The network state sls is trying to apply hostname '
                'changes but no hostname is defined.'
            )
            hostname_res = False

    res = True
    if settings['require_reboot'] in _CONFIG_TRUE:
        log.warning(
            'The network state sls is requiring a reboot of the system to '
            'properly apply network configuration.'
        )
        res = True
    else:
        res = __salt__['service.restart']('network')

    return hostname_res and res


def build_network_settings(**settings):
    '''
    Build the global network script.

    CLI Example:

    .. code-block:: bash

        salt '*' ip.build_network_settings <settings>
    '''
    # Read current configuration and store default values
    current_network_settings = _parse_rh_config(_RH_NETWORK_FILE)

    # Build settings
    opts = _parse_network_settings(settings, current_network_settings)
    try:
        template = JINJA.get_template('network.jinja')
    except jinja2.exceptions.TemplateNotFound:
        log.error('Could not load template network.jinja')
        return ''
    network = template.render(opts)

    if settings['test']:
        return _read_temp(network)

    # Write settings
    _write_file_network(network, _RH_NETWORK_FILE)

    return _read_file(_RH_NETWORK_FILE)<|MERGE_RESOLUTION|>--- conflicted
+++ resolved
@@ -625,7 +625,6 @@
     if iface_type == 'ib':
         result['devtype'] = 'InfiniBand'
 
-<<<<<<< HEAD
     if 'prefix' in opts:
         if 'netmask' in opts:
             msg = 'Cannot use prefix and netmask together'
@@ -635,10 +634,7 @@
     elif 'netmask' in opts:
         result['netmask'] = opts['netmask']
 
-    for opt in ['ipaddr', 'master', 'srcaddr', 'delay', 'domain', 'gateway', 'uuid', 'nickname']:
-=======
-    for opt in ['ipaddr', 'master', 'netmask', 'srcaddr', 'delay', 'domain', 'gateway', 'zone']:
->>>>>>> c3b69027
+    for opt in ['ipaddr', 'master', 'srcaddr', 'delay', 'domain', 'gateway', 'uuid', 'nickname', 'zone']:
         if opt in opts:
             result[opt] = opts[opt]
 
