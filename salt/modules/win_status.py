--- conflicted
+++ resolved
@@ -21,15 +21,12 @@
 from salt._compat import subprocess
 from salt.utils.network import host_to_ip as _host_to_ip
 
-<<<<<<< HEAD
 import os
 import ctypes
 import sys
 import time
 from subprocess import list2cmdline
 
-=======
->>>>>>> afc19240
 log = logging.getLogger(__name__)
 
 try:
