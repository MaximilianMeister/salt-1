--- conflicted
+++ resolved
@@ -2456,18 +2456,10 @@
         salt myminion boto_vpc.describe_route_table route_table_id='rtb-1f382e7d'
 
     '''
-
-<<<<<<< HEAD
     salt.utils.versions.warn_until(
-        'Oxygen',
-        'The \'describe_route_table\' method has been deprecated and '
-        'replaced by \'describe_route_tables\'.'
-=======
-    salt.utils.warn_until(
         'Neon',
          'The \'describe_route_table\' method has been deprecated and '
          'replaced by \'describe_route_tables\'.'
->>>>>>> e6dc4d64
     )
     if not any((route_table_id, route_table_name, tags)):
         raise SaltInvocationError('At least one of the following must be specified: '
