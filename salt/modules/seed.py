--- conflicted
+++ resolved
@@ -92,11 +92,7 @@
 
 
 def apply_(path, id_=None, config=None, approve_key=True, install=True,
-<<<<<<< HEAD
-           prep_install=False, mount_point=None):
-=======
-           prep_install=False, pub_key=None, priv_key=None):
->>>>>>> 30e03a8b
+           prep_install=False, pub_key=None, priv_key=None, mount_point=None):
     '''
     Seed a location (disk image, directory, or block device) with the
     minion config, approve the minion's key, and/or install salt-minion.
@@ -136,9 +132,6 @@
         return '{0} does not exist'.format(path)
     ftype = stats['type']
     path = stats['target']
-<<<<<<< HEAD
-    mpt = _mount(path, ftype, mount_point)
-=======
     log.debug('Mounting {0} at {1}'.format(ftype, path))
     try:
         os.makedirs(path)
@@ -146,8 +139,7 @@
         # The directory already exists
         pass
 
-    mpt = _mount(path, ftype)
->>>>>>> 30e03a8b
+    mpt = _mount(path, ftype, mount_point)
 
     if not mpt:
         return '{0} could not be mounted'.format(path)
