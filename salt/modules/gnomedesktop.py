# -*- coding: utf-8 -*-
'''
GNOME implementations
'''

# Import Python libs
from __future__ import absolute_import, print_function, unicode_literals
import re
import logging
try:
    import pwd
    HAS_PWD = True
except ImportError:
    HAS_PWD = False

# Import 3rd-party libs
try:
    from gi.repository import Gio, GLib  # pylint: disable=W0611
    HAS_GLIB = True
except ImportError:
    HAS_GLIB = False

import salt.utils

log = logging.getLogger(__name__)

# Define the module's virtual name
__virtualname__ = 'gnome'

# Don't shadow built-in's.
__func_alias__ = {
    'set_': 'set'
}


def __virtual__():
    '''
    Only load if the Gio and Glib modules are available
    '''
    if HAS_PWD and HAS_GLIB:
        return __virtualname__
    return (False, 'The gnome_desktop execution module cannot be loaded: '
          'The Gio and GLib modules are not available')


class _GSettings(object):
    def __init__(self, user, schema, key):
        self.SCHEMA = schema
        self.KEY = key
        self.USER = user
        self.UID = None
        self.HOME = None

    @property
    def gestting_command(self):
        '''
        return the command to run the gesttings binary
        '''
        if salt.utils.which_bin(['dbus-run-session']):
            cmd = ['dbus-run-session', '--', 'gsettings']
        else:
            cmd = ['dbus-launch', '--exit-with-session', 'gsettings']
        return cmd

    def _get(self):
        '''
        get the value for user in gsettings

        '''
        user = self.USER
        try:
            uid = pwd.getpwnam(user).pw_uid
        except KeyError:
            log.info('User does not exist')
            return False

        cmd = self.gestting_command + ['get', str(self.SCHEMA), str(self.KEY)]
        environ = {}
        environ['XDG_RUNTIME_DIR'] = '/run/user/{0}'.format(uid)
        result = __salt__['cmd.run_all'](cmd, runas=user, env=environ, python_shell=False)

        if 'stdout' in result:
            if 'uint32' in result['stdout']:
                return re.sub('uint32 ', '', result['stdout'])
            else:
                return result['stdout']
        else:
            return False

    def _set(self, value):
        '''
        set the value for user in gsettings

        '''
        user = self.USER
        try:
            uid = pwd.getpwnam(user).pw_uid
        except KeyError:
            log.info('User does not exist')
            result = {}
            result['retcode'] = 1
            result['stdout'] = 'User {0} does not exist'.format(user)
            return result

<<<<<<< HEAD
        cmd = 'dbus-launch --exit-with-session gsettings set {0} {1} "{2}"'.format(
                self.SCHEMA, self.KEY, value)
=======
        cmd = self.gestting_command + ['set', str(self.SCHEMA), str(self.KEY), str(value)]
>>>>>>> 454ed23f
        environ = {}
        environ['XDG_RUNTIME_DIR'] = '/run/user/{0}'.format(uid)
        result = __salt__['cmd.run_all'](cmd, runas=user, env=environ, python_shell=False)
        return result


def ping(**kwargs):
    '''
    A test to ensure the GNOME module is loaded

    CLI Example:

    .. code-block:: bash

        salt '*' gnome.ping user=<username>

    '''
    return True


def getIdleDelay(**kwargs):
    '''
    Return the current idle delay setting in seconds

    CLI Example:

    .. code-block:: bash

        salt '*' gnome.getIdleDelay user=<username>

    '''
    _gsession = _GSettings(user=kwargs.get('user'),
                           schema='org.gnome.desktop.session',
                           key='idle-delay')
    return _gsession._get()


def setIdleDelay(delaySeconds, **kwargs):
    '''
    Set the current idle delay setting in seconds

    CLI Example:

    .. code-block:: bash

        salt '*' gnome.setIdleDelay <seconds> user=<username>

    '''
    _gsession = _GSettings(user=kwargs.get('user'),
                           schema='org.gnome.desktop.session',
                           key='idle-delay')
    return _gsession._set(delaySeconds)


def getClockFormat(**kwargs):
    '''
    Return the current clock format, either 12h or 24h format.

    CLI Example:

    .. code-block:: bash

        salt '*' gnome.getClockFormat user=<username>

    '''
    _gsession = _GSettings(user=kwargs.get('user'),
                           schema='org.gnome.desktop.interface',
                           key='clock-format')
    return _gsession._get()


def setClockFormat(clockFormat, **kwargs):
    '''
    Set the clock format, either 12h or 24h format.

    CLI Example:

    .. code-block:: bash

        salt '*' gnome.setClockFormat <12h|24h> user=<username>

    '''
    if clockFormat != '12h' and clockFormat != '24h':
        return False
    _gsession = _GSettings(user=kwargs.get('user'),
                           schema='org.gnome.desktop.interface',
                           key='clock-format')
    return _gsession._set(clockFormat)


def getClockShowDate(**kwargs):
    '''
    Return the current setting, if the date is shown in the clock

    CLI Example:

    .. code-block:: bash

        salt '*' gnome.getClockShowDate user=<username>

    '''
    _gsession = _GSettings(user=kwargs.get('user'),
                           schema='org.gnome.desktop.interface',
                           key='clock-show-date')
    return _gsession._get()


def setClockShowDate(kvalue, **kwargs):
    '''
    Set whether the date is visible in the clock

    CLI Example:

    .. code-block:: bash

        salt '*' gnome.setClockShowDate <True|False> user=<username>

    '''
    if kvalue is not True and kvalue is not False:
        return False
    _gsession = _GSettings(user=kwargs.get('user'),
                           schema='org.gnome.desktop.interface',
                           key='clock-show-date')
    return _gsession._set(kvalue)


def getIdleActivation(**kwargs):
    '''
    Get whether the idle activation is enabled

    CLI Example:

    .. code-block:: bash

        salt '*' gnome.getIdleActivation user=<username>

    '''
    _gsession = _GSettings(user=kwargs.get('user'),
                           schema='org.gnome.desktop.screensaver',
                           key='idle-activation-enabled')
    return _gsession._get()


def setIdleActivation(kvalue, **kwargs):
    '''
    Set whether the idle activation is enabled

    CLI Example:

    .. code-block:: bash

        salt '*' gnome.setIdleActivation <True|False> user=<username>

    '''
    if kvalue is not True and kvalue is not False:
        return False
    _gsession = _GSettings(user=kwargs.get('user'),
                           schema='org.gnome.desktop.screensaver',
                           key='idle-activation-enabled')
    return _gsession._set(kvalue)


def get(schema=None, key=None, user=None, **kwargs):
    '''
    Get key in a particular GNOME schema

    CLI Example:

    .. code-block:: bash

        salt '*' gnome.get user=<username> schema=org.gnome.desktop.screensaver key=idle-activation-enabled

    '''
    _gsession = _GSettings(user=user, schema=schema, key=key)
    return _gsession._get()


def set_(schema=None, key=None, user=None, value=None, **kwargs):
    '''
    Set key in a particular GNOME schema

    CLI Example:

    .. code-block:: bash

        salt '*' gnome.set user=<username> schema=org.gnome.desktop.screensaver key=idle-activation-enabled value=False

    '''
    _gsession = _GSettings(user=user, schema=schema, key=key)
    return _gsession._set(value)<|MERGE_RESOLUTION|>--- conflicted
+++ resolved
@@ -102,12 +102,7 @@
             result['stdout'] = 'User {0} does not exist'.format(user)
             return result
 
-<<<<<<< HEAD
-        cmd = 'dbus-launch --exit-with-session gsettings set {0} {1} "{2}"'.format(
-                self.SCHEMA, self.KEY, value)
-=======
-        cmd = self.gestting_command + ['set', str(self.SCHEMA), str(self.KEY), str(value)]
->>>>>>> 454ed23f
+        cmd = self.gestting_command + ['set', self.SCHEMA, self.KEY, value]
         environ = {}
         environ['XDG_RUNTIME_DIR'] = '/run/user/{0}'.format(uid)
         result = __salt__['cmd.run_all'](cmd, runas=user, env=environ, python_shell=False)
