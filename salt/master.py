# -*- coding: utf-8 -*-
'''
This module contains all of the routines needed to set up a master server, this
involves preparing the three listeners and the workers needed by the master.
'''

# Import python libs
from __future__ import absolute_import, with_statement
import copy
import ctypes
import os
import re
import sys
import time
import errno
import signal
import stat
import logging
import multiprocessing
import salt.serializers.msgpack

# Import third party libs
try:
    from Cryptodome.PublicKey import RSA
except ImportError:
    # Fall back to pycrypto
    from Crypto.PublicKey import RSA
# pylint: disable=import-error,no-name-in-module,redefined-builtin
from salt.ext import six
from salt.ext.six.moves import range
# pylint: enable=import-error,no-name-in-module,redefined-builtin

try:
    import zmq
    import zmq.eventloop.ioloop
    # support pyzmq 13.0.x, TODO: remove once we force people to 14.0.x
    if not hasattr(zmq.eventloop.ioloop, u'ZMQIOLoop'):
        zmq.eventloop.ioloop.ZMQIOLoop = zmq.eventloop.ioloop.IOLoop
    LOOP_CLASS = zmq.eventloop.ioloop.ZMQIOLoop
    HAS_ZMQ = True
except ImportError:
    import tornado.ioloop
    LOOP_CLASS = tornado.ioloop.IOLoop
    HAS_ZMQ = False

import tornado.gen  # pylint: disable=F0401

# Import salt libs
import salt.crypt
import salt.utils
import salt.client
import salt.payload
import salt.pillar
import salt.state
import salt.runner
import salt.auth
import salt.wheel
import salt.minion
import salt.key
import salt.acl
import salt.engines
import salt.fileserver
import salt.daemons.masterapi
import salt.defaults.exitcodes
import salt.transport.server
import salt.log.setup
import salt.utils.args
import salt.utils.atomicfile
import salt.utils.event
import salt.utils.files
import salt.utils.gitfs
import salt.utils.gzip_util
import salt.utils.jid
import salt.utils.job
import salt.utils.master
import salt.utils.minions
import salt.utils.platform
import salt.utils.process
import salt.utils.schedule
import salt.utils.verify
import salt.utils.zeromq
from salt.defaults import DEFAULT_TARGET_DELIM
from salt.exceptions import FileserverConfigError
from salt.transport import iter_transport_opts
from salt.utils.debug import (
    enable_sigusr1_handler, enable_sigusr2_handler, inspect_stack
)
from salt.utils.event import tagify

try:
    import resource
    HAS_RESOURCE = True
except ImportError:
    # resource is not available on windows
    HAS_RESOURCE = False

# Import halite libs
try:
    import halite  # pylint: disable=import-error
    HAS_HALITE = True
except ImportError:
    HAS_HALITE = False


log = logging.getLogger(__name__)


class SMaster(object):
    '''
    Create a simple salt-master, this will generate the top-level master
    '''
    secrets = {}  # mapping of key -> {'secret': multiprocessing type, 'reload': FUNCTION}

    def __init__(self, opts):
        '''
        Create a salt master server instance

        :param dict opts: The salt options dictionary
        '''
        self.opts = opts
        self.master_key = salt.crypt.MasterKeys(self.opts)
        self.key = self.__prep_key()

    # We need __setstate__ and __getstate__ to also pickle 'SMaster.secrets'.
    # Otherwise, 'SMaster.secrets' won't be copied over to the spawned process
    # on Windows since spawning processes on Windows requires pickling.
    # These methods are only used when pickling so will not be used on
    # non-Windows platforms.
    def __setstate__(self, state):
        self.opts = state[u'opts']
        self.master_key = state[u'master_key']
        self.key = state[u'key']
        SMaster.secrets = state[u'secrets']

    def __getstate__(self):
        return {u'opts': self.opts,
                u'master_key': self.master_key,
                u'key': self.key,
                u'secrets': SMaster.secrets}

    def __prep_key(self):
        '''
        A key needs to be placed in the filesystem with permissions 0400 so
        clients are required to run as root.
        '''
        return salt.daemons.masterapi.access_keys(self.opts)


class Maintenance(salt.utils.process.SignalHandlingMultiprocessingProcess):
    '''
    A generalized maintenance process which performs maintenance routines.
    '''
    def __init__(self, opts, log_queue=None):
        '''
        Create a maintenance instance

        :param dict opts: The salt options
        '''
        super(Maintenance, self).__init__(log_queue=log_queue)
        self.opts = opts
        # How often do we perform the maintenance tasks
        self.loop_interval = int(self.opts[u'loop_interval'])
        # Track key rotation intervals
        self.rotate = int(time.time())
        # A serializer for general maint operations
        self.serial = salt.payload.Serial(self.opts)

    # __setstate__ and __getstate__ are only used on Windows.
    # We do this so that __init__ will be invoked on Windows in the child
    # process so that a register_after_fork() equivalent will work on Windows.
    def __setstate__(self, state):
        self._is_child = True
        self.__init__(state[u'opts'], log_queue=state[u'log_queue'])

    def __getstate__(self):
        return {u'opts': self.opts,
                u'log_queue': self.log_queue}

    def _post_fork_init(self):
        '''
        Some things need to be init'd after the fork has completed
        The easiest example is that one of these module types creates a thread
        in the parent process, then once the fork happens you'll start getting
        errors like "WARNING: Mixing fork() and threads detected; memory leaked."
        '''
        # Init fileserver manager
        self.fileserver = salt.fileserver.Fileserver(self.opts)
        # Load Runners
        ropts = dict(self.opts)
        ropts[u'quiet'] = True
        runner_client = salt.runner.RunnerClient(ropts)
        # Load Returners
        self.returners = salt.loader.returners(self.opts, {})

        # Init Scheduler
        self.schedule = salt.utils.schedule.Schedule(self.opts,
                                                     runner_client.functions_dict(),
                                                     returners=self.returners)
        self.ckminions = salt.utils.minions.CkMinions(self.opts)
        # Make Event bus for firing
        self.event = salt.utils.event.get_master_event(self.opts, self.opts[u'sock_dir'], listen=False)
        # Init any values needed by the git ext pillar
        self.git_pillar = salt.daemons.masterapi.init_git_pillar(self.opts)

        self.presence_events = False
        if self.opts.get(u'presence_events', False):
            tcp_only = True
            for transport, _ in iter_transport_opts(self.opts):
                if transport != u'tcp':
                    tcp_only = False
            if not tcp_only:
                # For a TCP only transport, the presence events will be
                # handled in the transport code.
                self.presence_events = True

    def run(self):
        '''
        This is the general passive maintenance process controller for the Salt
        master.

        This is where any data that needs to be cleanly maintained from the
        master is maintained.
        '''
        salt.utils.appendproctitle(u'Maintenance')

        # init things that need to be done after the process is forked
        self._post_fork_init()

        # Make Start Times
        last = int(time.time())
        # Clean out the fileserver backend cache
        salt.daemons.masterapi.clean_fsbackend(self.opts)

        old_present = set()
        while True:
            now = int(time.time())
            if (now - last) >= self.loop_interval:
                salt.daemons.masterapi.clean_old_jobs(self.opts)
                salt.daemons.masterapi.clean_expired_tokens(self.opts)
                salt.daemons.masterapi.clean_pub_auth(self.opts)
            self.handle_git_pillar()
            self.handle_schedule()
            self.handle_key_cache()
            self.handle_presence(old_present)
            self.handle_key_rotate(now)
            salt.daemons.masterapi.fileserver_update(self.fileserver)
            salt.utils.verify.check_max_open_files(self.opts)
            last = now
            time.sleep(self.loop_interval)

    def handle_key_cache(self):
        '''
        Evaluate accepted keys and create a msgpack file
        which contains a list
        '''
        if self.opts[u'key_cache'] == u'sched':
            keys = []
            #TODO DRY from CKMinions
            if self.opts[u'transport'] in (u'zeromq', u'tcp'):
                acc = u'minions'
            else:
                acc = u'accepted'

            for fn_ in os.listdir(os.path.join(self.opts[u'pki_dir'], acc)):
                if not fn_.startswith(u'.') and os.path.isfile(os.path.join(self.opts[u'pki_dir'], acc, fn_)):
                    keys.append(fn_)
            log.debug(u'Writing master key cache')
            # Write a temporary file securely
            with salt.utils.atomicfile.atomic_open(os.path.join(self.opts[u'pki_dir'], acc, u'.key_cache')) as cache_file:
                self.serial.dump(keys, cache_file)

    def handle_key_rotate(self, now):
        '''
        Rotate the AES key rotation
        '''
        to_rotate = False
        dfn = os.path.join(self.opts[u'cachedir'], u'.dfn')
        try:
            stats = os.stat(dfn)
            # Basic Windows permissions don't distinguish between
            # user/group/all. Check for read-only state instead.
            if salt.utils.platform.is_windows() and not os.access(dfn, os.W_OK):
                to_rotate = True
                # Cannot delete read-only files on Windows.
                os.chmod(dfn, stat.S_IRUSR | stat.S_IWUSR)
            elif stats.st_mode == 0o100400:
                to_rotate = True
            else:
                log.error(u'Found dropfile with incorrect permissions, ignoring...')
            os.remove(dfn)
        except os.error:
            pass

        if self.opts.get(u'publish_session'):
            if now - self.rotate >= self.opts[u'publish_session']:
                to_rotate = True

        if to_rotate:
            log.info(u'Rotating master AES key')
            for secret_key, secret_map in six.iteritems(SMaster.secrets):
                # should be unnecessary-- since no one else should be modifying
                with secret_map[u'secret'].get_lock():
                    secret_map[u'secret'].value = six.b(secret_map[u'reload']())
                self.event.fire_event({u'rotate_{0}_key'.format(secret_key): True}, tag=u'key')
            self.rotate = now
            if self.opts.get(u'ping_on_rotate'):
                # Ping all minions to get them to pick up the new key
                log.debug(u'Pinging all connected minions '
                          u'due to key rotation')
                salt.utils.master.ping_all_connected_minions(self.opts)

    def handle_git_pillar(self):
        '''
        Update git pillar
        '''
        try:
            for pillar in self.git_pillar:
                pillar.update()
        except Exception as exc:
            log.error(u'Exception caught while updating git_pillar',
                      exc_info=True)

    def handle_schedule(self):
        '''
        Evaluate the scheduler
        '''
        try:
            self.schedule.eval()
            # Check if scheduler requires lower loop interval than
            # the loop_interval setting
            if self.schedule.loop_interval < self.loop_interval:
                self.loop_interval = self.schedule.loop_interval
        except Exception as exc:
            log.error(u'Exception %s occurred in scheduled job', exc)

    def handle_presence(self, old_present):
        '''
        Fire presence events if enabled
        '''
        if self.presence_events:
            present = self.ckminions.connected_ids()
            new = present.difference(old_present)
            lost = old_present.difference(present)
            if new or lost:
                # Fire new minions present event
                data = {u'new': list(new),
                        u'lost': list(lost)}
                self.event.fire_event(data, tagify(u'change', u'presence'))
            data = {u'present': list(present)}
            # On the first run it may need more time for the EventPublisher
            # to come up and be ready. Set the timeout to account for this.
            self.event.fire_event(data, tagify(u'present', u'presence'), timeout=3)
            old_present.clear()
            old_present.update(present)


class Master(SMaster):
    '''
    The salt master server
    '''
    def __init__(self, opts):
        '''
        Create a salt master server instance

        :param dict: The salt options
        '''
        if HAS_ZMQ:
            # Warn if ZMQ < 3.2
            try:
                zmq_version_info = zmq.zmq_version_info()
            except AttributeError:
                # PyZMQ <= 2.1.9 does not have zmq_version_info, fall back to
                # using zmq.zmq_version() and build a version info tuple.
                zmq_version_info = tuple(
                    [int(x) for x in zmq.zmq_version().split(u'.')]
                )
            if zmq_version_info < (3, 2):
                log.warning(
                    u'You have a version of ZMQ less than ZMQ 3.2! There are '
                    u'known connection keep-alive issues with ZMQ < 3.2 which '
                    u'may result in loss of contact with minions. Please '
                    u'upgrade your ZMQ!'
                )
        SMaster.__init__(self, opts)

    def __set_max_open_files(self):
        if not HAS_RESOURCE:
            return
        # Let's check to see how our max open files(ulimit -n) setting is
        mof_s, mof_h = resource.getrlimit(resource.RLIMIT_NOFILE)
        if mof_h == resource.RLIM_INFINITY:
            # Unclear what to do with infinity... macOS reports RLIM_INFINITY as
            # hard limit,but raising to anything above soft limit fails...
            mof_h = mof_s
        log.info(
            u'Current values for max open files soft/hard setting: %s/%s',
            mof_s, mof_h
        )
        # Let's grab, from the configuration file, the value to raise max open
        # files to
        mof_c = self.opts[u'max_open_files']
        if mof_c > mof_h:
            # The configured value is higher than what's allowed
            log.info(
                u'The value for the \'max_open_files\' setting, %s, is higher '
                u'than the highest value the user running salt is allowed to '
                u'set (%s). Defaulting to %s.', mof_c, mof_h, mof_h
            )
            mof_c = mof_h

        if mof_s < mof_c:
            # There's room to raise the value. Raise it!
            log.info(u'Raising max open files value to %s', mof_c)
            resource.setrlimit(resource.RLIMIT_NOFILE, (mof_c, mof_h))
            try:
                mof_s, mof_h = resource.getrlimit(resource.RLIMIT_NOFILE)
                log.info(
                    u'New values for max open files soft/hard values: %s/%s',
                    mof_s, mof_h
                )
            except ValueError:
                # https://github.com/saltstack/salt/issues/1991#issuecomment-13025595
                # A user under macOS reported that our 100000 default value is
                # still too high.
                log.critical(
                    u'Failed to raise max open files setting to %s. If this '
                    u'value is too low, the salt-master will most likely fail '
                    u'to run properly.', mof_c
                )

    def _pre_flight(self):
        '''
        Run pre flight checks. If anything in this method fails then the master
        should not start up.
        '''
        errors = []
        critical_errors = []

        try:
            os.chdir(u'/')
        except OSError as err:
            errors.append(
                u'Cannot change to root directory ({0})'.format(err)
            )

        if self.opts.get(u'fileserver_verify_config', True):
            fileserver = salt.fileserver.Fileserver(self.opts)
            if not fileserver.servers:
                errors.append(
                    u'Failed to load fileserver backends, the configured backends '
                    u'are: {0}'.format(u', '.join(self.opts[u'fileserver_backend']))
                )
            else:
                # Run init() for all backends which support the function, to
                # double-check configuration
                try:
                    fileserver.init()
                except FileserverConfigError as exc:
                    critical_errors.append(u'{0}'.format(exc))

        if not self.opts[u'fileserver_backend']:
            errors.append(u'No fileserver backends are configured')

        # Check to see if we need to create a pillar cache dir
        if self.opts[u'pillar_cache'] and not os.path.isdir(os.path.join(self.opts[u'cachedir'], u'pillar_cache')):
            try:
                prev_umask = os.umask(0o077)
                os.mkdir(os.path.join(self.opts[u'cachedir'], u'pillar_cache'))
                os.umask(prev_umask)
            except OSError:
                pass

        if self.opts.get(u'git_pillar_verify_config', True):
            non_legacy_git_pillars = [
                x for x in self.opts.get(u'ext_pillar', [])
                if u'git' in x
                and not isinstance(x[u'git'], six.string_types)
            ]
            if non_legacy_git_pillars:
                try:
                    new_opts = copy.deepcopy(self.opts)
                    from salt.pillar.git_pillar \
                        import PER_REMOTE_OVERRIDES as per_remote_overrides, \
                        PER_REMOTE_ONLY as per_remote_only
                    for repo in non_legacy_git_pillars:
                        new_opts[u'ext_pillar'] = [repo]
                        try:
                            git_pillar = salt.utils.gitfs.GitPillar(new_opts)
                            git_pillar.init_remotes(repo[u'git'],
                                                    per_remote_overrides,
                                                    per_remote_only)
                        except FileserverConfigError as exc:
                            critical_errors.append(exc.strerror)
                finally:
                    del new_opts

        if errors or critical_errors:
            for error in errors:
                log.error(error)
            for error in critical_errors:
                log.critical(error)
            log.critical(u'Master failed pre flight checks, exiting\n')
            sys.exit(salt.defaults.exitcodes.EX_GENERIC)

    def start(self):
        '''
        Turn on the master server components
        '''
        self._pre_flight()
        log.info(u'salt-master is starting as user \'%s\'', salt.utils.get_user())

        enable_sigusr1_handler()
        enable_sigusr2_handler()

        self.__set_max_open_files()

        # Reset signals to default ones before adding processes to the process
        # manager. We don't want the processes being started to inherit those
        # signal handlers
        with salt.utils.process.default_signals(signal.SIGINT, signal.SIGTERM):

            # Setup the secrets here because the PubServerChannel may need
            # them as well.
            SMaster.secrets[u'aes'] = {
                u'secret': multiprocessing.Array(
                    ctypes.c_char,
                    six.b(salt.crypt.Crypticle.generate_key_string())
                ),
                u'reload': salt.crypt.Crypticle.generate_key_string
            }
            log.info(u'Creating master process manager')
            # Since there are children having their own ProcessManager we should wait for kill more time.
            self.process_manager = salt.utils.process.ProcessManager(wait_for_kill=5)
            pub_channels = []
            log.info(u'Creating master publisher process')
            for transport, opts in iter_transport_opts(self.opts):
                chan = salt.transport.server.PubServerChannel.factory(opts)
                chan.pre_fork(self.process_manager)
                pub_channels.append(chan)

            log.info(u'Creating master event publisher process')
            self.process_manager.add_process(salt.utils.event.EventPublisher, args=(self.opts,))

            if self.opts.get(u'reactor'):
                if isinstance(self.opts[u'engines'], list):
                    rine = False
                    for item in self.opts[u'engines']:
                        if u'reactor' in item:
                            rine = True
                            break
                    if not rine:
                        self.opts[u'engines'].append({u'reactor': {}})
                else:
                    if u'reactor' not in self.opts[u'engines']:
                        log.info(u'Enabling the reactor engine')
                        self.opts[u'engines'][u'reactor'] = {}

            salt.engines.start_engines(self.opts, self.process_manager)

            # must be after channels
            log.info(u'Creating master maintenance process')
            self.process_manager.add_process(Maintenance, args=(self.opts,))

            if self.opts.get(u'event_return'):
                log.info(u'Creating master event return process')
                self.process_manager.add_process(salt.utils.event.EventReturn, args=(self.opts,))

            ext_procs = self.opts.get(u'ext_processes', [])
            for proc in ext_procs:
                log.info(u'Creating ext_processes process: %s', proc)
                try:
                    mod = u'.'.join(proc.split(u'.')[:-1])
                    cls = proc.split(u'.')[-1]
                    _tmp = __import__(mod, globals(), locals(), [cls], -1)
                    cls = _tmp.__getattribute__(cls)
                    self.process_manager.add_process(cls, args=(self.opts,))
                except Exception:
                    log.error(u'Error creating ext_processes process: %s', proc)

            if HAS_HALITE and u'halite' in self.opts:
                log.info(u'Creating master halite process')
                self.process_manager.add_process(Halite, args=(self.opts[u'halite'],))

            # TODO: remove, or at least push into the transport stuff (pre-fork probably makes sense there)
            if self.opts[u'con_cache']:
                log.info(u'Creating master concache process')
                self.process_manager.add_process(salt.utils.master.ConnectedCache, args=(self.opts,))
                # workaround for issue #16315, race condition
                log.debug(u'Sleeping for two seconds to let concache rest')
                time.sleep(2)

            log.info(u'Creating master request server process')
            kwargs = {}
            if salt.utils.platform.is_windows():
                kwargs[u'log_queue'] = salt.log.setup.get_multiprocessing_logging_queue()
                kwargs[u'secrets'] = SMaster.secrets

            self.process_manager.add_process(
                ReqServer,
                args=(self.opts, self.key, self.master_key),
                kwargs=kwargs,
                name=u'ReqServer')

        # Install the SIGINT/SIGTERM handlers if not done so far
        if signal.getsignal(signal.SIGINT) is signal.SIG_DFL:
            # No custom signal handling was added, install our own
            signal.signal(signal.SIGINT, self._handle_signals)

        if signal.getsignal(signal.SIGTERM) is signal.SIG_DFL:
            # No custom signal handling was added, install our own
            signal.signal(signal.SIGTERM, self._handle_signals)

        self.process_manager.run()

    def _handle_signals(self, signum, sigframe):  # pylint: disable=unused-argument
        # escalate the signals to the process manager
        self.process_manager.stop_restarting()
        self.process_manager.send_signal_to_processes(signum)
        # kill any remaining processes
        self.process_manager.kill_children()
        time.sleep(1)
        sys.exit(0)


class Halite(salt.utils.process.SignalHandlingMultiprocessingProcess):
    '''
    Manage the Halite server
    '''
    def __init__(self, hopts, log_queue=None):
        '''
        Create a halite instance

        :param dict hopts: The halite options
        '''
        super(Halite, self).__init__(log_queue=log_queue)
        self.hopts = hopts

    # __setstate__ and __getstate__ are only used on Windows.
    # We do this so that __init__ will be invoked on Windows in the child
    # process so that a register_after_fork() equivalent will work on Windows.
    def __setstate__(self, state):
        self._is_child = True
        self.__init__(state[u'hopts'], log_queue=state[u'log_queue'])

    def __getstate__(self):
        return {u'hopts': self.hopts,
                u'log_queue': self.log_queue}

    def run(self):
        '''
        Fire up halite!
        '''
        salt.utils.appendproctitle(self.__class__.__name__)
        halite.start(self.hopts)


class ReqServer(salt.utils.process.SignalHandlingMultiprocessingProcess):
    '''
    Starts up the master request server, minions send results to this
    interface.
    '''
    def __init__(self, opts, key, mkey, log_queue=None, secrets=None):
        '''
        Create a request server

        :param dict opts: The salt options dictionary
        :key dict: The user starting the server and the AES key
        :mkey dict: The user starting the server and the RSA key

        :rtype: ReqServer
        :returns: Request server
        '''
        super(ReqServer, self).__init__(log_queue=log_queue)
        self.opts = opts
        self.master_key = mkey
        # Prepare the AES key
        self.key = key
        self.secrets = secrets

    # __setstate__ and __getstate__ are only used on Windows.
    # We do this so that __init__ will be invoked on Windows in the child
    # process so that a register_after_fork() equivalent will work on Windows.
    def __setstate__(self, state):
        self._is_child = True
        self.__init__(state[u'opts'], state[u'key'], state[u'mkey'],
                      log_queue=state[u'log_queue'], secrets=state[u'secrets'])

    def __getstate__(self):
        return {u'opts': self.opts,
                u'key': self.key,
                u'mkey': self.master_key,
                u'log_queue': self.log_queue,
                u'secrets': self.secrets}

    def _handle_signals(self, signum, sigframe):  # pylint: disable=unused-argument
        self.destroy(signum)
        super(ReqServer, self)._handle_signals(signum, sigframe)

    def __bind(self):
        '''
        Binds the reply server
        '''
        if self.log_queue is not None:
            salt.log.setup.set_multiprocessing_logging_queue(self.log_queue)
        salt.log.setup.setup_multiprocessing_logging(self.log_queue)
        if self.secrets is not None:
            SMaster.secrets = self.secrets

        dfn = os.path.join(self.opts[u'cachedir'], u'.dfn')
        if os.path.isfile(dfn):
            try:
                if salt.utils.platform.is_windows() and not os.access(dfn, os.W_OK):
                    # Cannot delete read-only files on Windows.
                    os.chmod(dfn, stat.S_IRUSR | stat.S_IWUSR)
                os.remove(dfn)
            except os.error:
                pass

        # Wait for kill should be less then parent's ProcessManager.
        self.process_manager = salt.utils.process.ProcessManager(name=u'ReqServer_ProcessManager',
                                                                 wait_for_kill=1)

        req_channels = []
        tcp_only = True
        for transport, opts in iter_transport_opts(self.opts):
            chan = salt.transport.server.ReqServerChannel.factory(opts)
            chan.pre_fork(self.process_manager)
            req_channels.append(chan)
            if transport != u'tcp':
                tcp_only = False

        kwargs = {}
        if salt.utils.platform.is_windows():
            kwargs[u'log_queue'] = self.log_queue
            # Use one worker thread if only the TCP transport is set up on
            # Windows and we are using Python 2. There is load balancer
            # support on Windows for the TCP transport when using Python 3.
            if tcp_only and six.PY2 and int(self.opts[u'worker_threads']) != 1:
                log.warning(u'TCP transport supports only 1 worker on Windows '
                            u'when using Python 2.')
                self.opts[u'worker_threads'] = 1

        # Reset signals to default ones before adding processes to the process
        # manager. We don't want the processes being started to inherit those
        # signal handlers
        with salt.utils.process.default_signals(signal.SIGINT, signal.SIGTERM):
            for ind in range(int(self.opts[u'worker_threads'])):
                name = u'MWorker-{0}'.format(ind)
                self.process_manager.add_process(MWorker,
                                                 args=(self.opts,
                                                       self.master_key,
                                                       self.key,
                                                       req_channels,
                                                       name),
                                                 kwargs=kwargs,
                                                 name=name)
        self.process_manager.run()

    def run(self):
        '''
        Start up the ReqServer
        '''
        self.__bind()

    def destroy(self, signum=signal.SIGTERM):
        if hasattr(self, u'process_manager'):
            self.process_manager.stop_restarting()
            self.process_manager.send_signal_to_processes(signum)
            self.process_manager.kill_children()

    def __del__(self):
        self.destroy()


class MWorker(salt.utils.process.SignalHandlingMultiprocessingProcess):
    '''
    The worker multiprocess instance to manage the backend operations for the
    salt master.
    '''
    def __init__(self,
                 opts,
                 mkey,
                 key,
                 req_channels,
                 name,
                 **kwargs):
        '''
        Create a salt master worker process

        :param dict opts: The salt options
        :param dict mkey: The user running the salt master and the AES key
        :param dict key: The user running the salt master and the RSA key

        :rtype: MWorker
        :return: Master worker
        '''
        kwargs[u'name'] = name
        super(MWorker, self).__init__(**kwargs)
        self.opts = opts
        self.req_channels = req_channels

        self.mkey = mkey
        self.key = key
        self.k_mtime = 0

    # We need __setstate__ and __getstate__ to also pickle 'SMaster.secrets'.
    # Otherwise, 'SMaster.secrets' won't be copied over to the spawned process
    # on Windows since spawning processes on Windows requires pickling.
    # These methods are only used when pickling so will not be used on
    # non-Windows platforms.
    def __setstate__(self, state):
        self._is_child = True
        super(MWorker, self).__init__(log_queue=state[u'log_queue'])
        self.opts = state[u'opts']
        self.req_channels = state[u'req_channels']
        self.mkey = state[u'mkey']
        self.key = state[u'key']
        self.k_mtime = state[u'k_mtime']
        SMaster.secrets = state[u'secrets']

    def __getstate__(self):
        return {u'opts': self.opts,
                u'req_channels': self.req_channels,
                u'mkey': self.mkey,
                u'key': self.key,
                u'k_mtime': self.k_mtime,
                u'log_queue': self.log_queue,
                u'secrets': SMaster.secrets}

    def _handle_signals(self, signum, sigframe):
        for channel in getattr(self, u'req_channels', ()):
            channel.close()
        super(MWorker, self)._handle_signals(signum, sigframe)

    def __bind(self):
        '''
        Bind to the local port
        '''
        # using ZMQIOLoop since we *might* need zmq in there
        if HAS_ZMQ:
            zmq.eventloop.ioloop.install()
        self.io_loop = LOOP_CLASS()
        self.io_loop.make_current()
        for req_channel in self.req_channels:
            req_channel.post_fork(self._handle_payload, io_loop=self.io_loop)  # TODO: cleaner? Maybe lazily?
        try:
            self.io_loop.start()
        except (KeyboardInterrupt, SystemExit):
            # Tornado knows what to do
            pass

    @tornado.gen.coroutine
    def _handle_payload(self, payload):
        '''
        The _handle_payload method is the key method used to figure out what
        needs to be done with communication to the server

        Example cleartext payload generated for 'salt myminion test.ping':

        {'enc': 'clear',
         'load': {'arg': [],
                  'cmd': 'publish',
                  'fun': 'test.ping',
                  'jid': '',
                  'key': 'alsdkjfa.,maljf-==adflkjadflkjalkjadfadflkajdflkj',
                  'kwargs': {'show_jid': False, 'show_timeout': False},
                  'ret': '',
                  'tgt': 'myminion',
                  'tgt_type': 'glob',
                  'user': 'root'}}

        :param dict payload: The payload route to the appropriate handler
        '''
        key = payload[u'enc']
        load = payload[u'load']
        ret = {u'aes': self._handle_aes,
               u'clear': self._handle_clear}[key](load)
        raise tornado.gen.Return(ret)

    def _handle_clear(self, load):
        '''
        Process a cleartext command

        :param dict load: Cleartext payload
        :return: The result of passing the load to a function in ClearFuncs corresponding to
                 the command specified in the load's 'cmd' key.
        '''
        log.trace(u'Clear payload received with command %s', load[u'cmd'])
        if load[u'cmd'].startswith(u'__'):
            return False
        return getattr(self.clear_funcs, load[u'cmd'])(load), {u'fun': u'send_clear'}

    def _handle_aes(self, data):
        '''
        Process a command sent via an AES key

        :param str load: Encrypted payload
        :return: The result of passing the load to a function in AESFuncs corresponding to
                 the command specified in the load's 'cmd' key.
        '''
        if u'cmd' not in data:
            log.error(u'Received malformed command %s', data)
            return {}
        log.trace(u'AES payload received with command %s', data[u'cmd'])
        if data[u'cmd'].startswith(u'__'):
            return False
        return self.aes_funcs.run_func(data[u'cmd'], data)

    def run(self):
        '''
        Start a Master Worker
        '''
        salt.utils.appendproctitle(self.name)
        self.clear_funcs = ClearFuncs(
           self.opts,
           self.key,
           )
        self.aes_funcs = AESFuncs(self.opts)
        salt.utils.reinit_crypto()
        self.__bind()


# TODO: rename? No longer tied to "AES", just "encrypted" or "private" requests
class AESFuncs(object):
    '''
    Set up functions that are available when the load is encrypted with AES
    '''
    # The AES Functions:
    #
    def __init__(self, opts):
        '''
        Create a new AESFuncs

        :param dict opts: The salt options

        :rtype: AESFuncs
        :returns: Instance for handling AES operations
        '''
        self.opts = opts
        self.event = salt.utils.event.get_master_event(self.opts, self.opts[u'sock_dir'], listen=False)
        self.serial = salt.payload.Serial(opts)
        self.ckminions = salt.utils.minions.CkMinions(opts)
        # Make a client
        self.local = salt.client.get_local_client(self.opts[u'conf_file'])
        # Create the master minion to access the external job cache
        self.mminion = salt.minion.MasterMinion(
            self.opts,
            states=False,
            rend=False,
            ignore_config_errors=True
        )
        self.__setup_fileserver()
        self.masterapi = salt.daemons.masterapi.RemoteFuncs(opts)

    def __setup_fileserver(self):
        '''
        Set the local file objects from the file server interface
        '''
        self.fs_ = salt.fileserver.Fileserver(self.opts)
        self._serve_file = self.fs_.serve_file
        self._file_find = self.fs_._find_file
        self._file_hash = self.fs_.file_hash
        self._file_hash_and_stat = self.fs_.file_hash_and_stat
        self._file_list = self.fs_.file_list
        self._file_list_emptydirs = self.fs_.file_list_emptydirs
        self._dir_list = self.fs_.dir_list
        self._symlink_list = self.fs_.symlink_list
        self._file_envs = self.fs_.envs

    def __verify_minion(self, id_, token):
        '''
        Take a minion id and a string signed with the minion private key
        The string needs to verify as 'salt' with the minion public key

        :param str id_: A minion ID
        :param str token: A string signed with the minion private key

        :rtype: bool
        :return: Boolean indicating whether or not the token can be verified.
        '''
        if not salt.utils.verify.valid_id(self.opts, id_):
            return False
        pub_path = os.path.join(self.opts[u'pki_dir'], u'minions', id_)

        try:
            with salt.utils.files.fopen(pub_path, u'r') as fp_:
                minion_pub = fp_.read()
                pub = RSA.importKey(minion_pub)
        except (IOError, OSError):
            log.warning(
                u'Salt minion claiming to be %s attempted to communicate with '
                u'master, but key could not be read and verification was denied.',
                id_
            )
            return False
        except (ValueError, IndexError, TypeError) as err:
            log.error(u'Unable to load public key "%s": %s', pub_path, err)
        try:
            if salt.crypt.public_decrypt(pub, token) == b'salt':  # future lint: disable=non-unicode-string
                return True
        except ValueError as err:
            log.error(u'Unable to decrypt token: %s', err)

        log.error(
            u'Salt minion claiming to be %s has attempted to communicate with '
            u'the master and could not be verified', id_
        )
        return False

    def verify_minion(self, id_, token):
        '''
        Take a minion id and a string signed with the minion private key
        The string needs to verify as 'salt' with the minion public key

        :param str id_: A minion ID
        :param str token: A string signed with the minion private key

        :rtype: bool
        :return: Boolean indicating whether or not the token can be verified.
        '''
        return self.__verify_minion(id_, token)

    def __verify_minion_publish(self, clear_load):
        '''
        Verify that the passed information authorized a minion to execute

        :param dict clear_load: A publication load from a minion

        :rtype: bool
        :return: A boolean indicating if the minion is allowed to publish the command in the load
        '''
        # Verify that the load is valid
        if u'peer' not in self.opts:
            return False
        if not isinstance(self.opts[u'peer'], dict):
            return False
        if any(key not in clear_load for key in (u'fun', u'arg', u'tgt', u'ret', u'tok', u'id')):
            return False
        # If the command will make a recursive publish don't run
        if clear_load[u'fun'].startswith(u'publish.'):
            return False
        # Check the permissions for this minion
        if not self.__verify_minion(clear_load[u'id'], clear_load[u'tok']):
            # The minion is not who it says it is!
            # We don't want to listen to it!
            log.warning(
                u'Minion id %s is not who it says it is and is attempting '
                u'to issue a peer command', clear_load[u'id']
            )
            return False
        clear_load.pop(u'tok')
        perms = []
        for match in self.opts[u'peer']:
            if re.match(match, clear_load[u'id']):
                # This is the list of funcs/modules!
                if isinstance(self.opts[u'peer'][match], list):
                    perms.extend(self.opts[u'peer'][match])
        if u',' in clear_load[u'fun']:
            # 'arg': [['cat', '/proc/cpuinfo'], [], ['foo']]
            clear_load[u'fun'] = clear_load[u'fun'].split(u',')
            arg_ = []
            for arg in clear_load[u'arg']:
                arg_.append(arg.split())
            clear_load[u'arg'] = arg_

        # finally, check the auth of the load
        return self.ckminions.auth_check(
            perms,
            clear_load[u'fun'],
            clear_load[u'arg'],
            clear_load[u'tgt'],
            clear_load.get(u'tgt_type', u'glob'),
            publish_validate=True)

    def __verify_load(self, load, verify_keys):
        '''
        A utility function to perform common verification steps.

        :param dict load: A payload received from a minion
        :param list verify_keys: A list of strings that should be present in a
        given load

        :rtype: bool
        :rtype: dict
        :return: The original load (except for the token) if the load can be
        verified. False if the load is invalid.
        '''
        if any(key not in load for key in verify_keys):
            return False
        if u'tok' not in load:
            log.error(
                u'Received incomplete call from %s for \'%s\', missing \'%s\'',
                load[u'id'], inspect_stack()[u'co_name'], u'tok'
            )
            return False
        if not self.__verify_minion(load[u'id'], load[u'tok']):
            # The minion is not who it says it is!
            # We don't want to listen to it!
            log.warning(u'Minion id %s is not who it says it is!', load[u'id'])
            return False

        if u'tok' in load:
            load.pop(u'tok')

        return load

    def _master_tops(self, load):
        '''
        Return the results from an external node classifier if one is
        specified

        :param dict load: A payload received from a minion
        :return: The results from an external node classifier
        '''
        load = self.__verify_load(load, (u'id', u'tok'))
        if load is False:
            return {}
        return self.masterapi._master_tops(load, skip_verify=True)

    def _master_opts(self, load):
        '''
        Return the master options to the minion

        :param dict load: A payload received from a minion

        :rtype: dict
        :return: The master options
        '''
        mopts = {}
        file_roots = {}
        envs = self._file_envs()
        for saltenv in envs:
            if saltenv not in file_roots:
                file_roots[saltenv] = []
        mopts[u'file_roots'] = file_roots
        mopts[u'top_file_merging_strategy'] = self.opts[u'top_file_merging_strategy']
        mopts[u'env_order'] = self.opts[u'env_order']
        mopts[u'default_top'] = self.opts[u'default_top']
        if load.get(u'env_only'):
            return mopts
<<<<<<< HEAD
        mopts['renderer'] = self.opts['renderer']
        mopts['failhard'] = self.opts['failhard']
        mopts['state_top'] = self.opts['state_top']
        mopts['state_top_saltenv'] = self.opts['state_top_saltenv']
        mopts['nodegroups'] = self.opts['nodegroups']
        mopts['state_auto_order'] = self.opts['state_auto_order']
        mopts['state_events'] = self.opts['state_events']
        mopts['state_aggregate'] = self.opts['state_aggregate']
        mopts['jinja_lstrip_blocks'] = self.opts['jinja_lstrip_blocks']
        mopts['jinja_trim_blocks'] = self.opts['jinja_trim_blocks']
        mopts['jinja_line_comment_prefix'] = self.opts['jinja_line_comment_prefix']
        mopts['jinja_line_statement_prefix'] = self.opts['jinja_line_statement_prefix']
        mopts['renderer_sls_jinja_line_comment_prefix'] = self.opts['renderer_sls_jinja_line_comment_prefix']
        mopts['renderer_sls_jinja_line_statement_prefix'] = self.opts['renderer_sls_jinja_line_statement_prefix']
=======
        mopts[u'renderer'] = self.opts[u'renderer']
        mopts[u'failhard'] = self.opts[u'failhard']
        mopts[u'state_top'] = self.opts[u'state_top']
        mopts[u'state_top_saltenv'] = self.opts[u'state_top_saltenv']
        mopts[u'nodegroups'] = self.opts[u'nodegroups']
        mopts[u'state_auto_order'] = self.opts[u'state_auto_order']
        mopts[u'state_events'] = self.opts[u'state_events']
        mopts[u'state_aggregate'] = self.opts[u'state_aggregate']
        mopts[u'jinja_lstrip_blocks'] = self.opts[u'jinja_lstrip_blocks']
        mopts[u'jinja_trim_blocks'] = self.opts[u'jinja_trim_blocks']
>>>>>>> 19931f9a
        return mopts

    def _mine_get(self, load):
        '''
        Gathers the data from the specified minions' mine

        :param dict load: A payload received from a minion

        :rtype: dict
        :return: Mine data from the specified minions
        '''
        load = self.__verify_load(load, (u'id', u'tgt', u'fun', u'tok'))
        if load is False:
            return {}
        else:
            return self.masterapi._mine_get(load, skip_verify=True)

    def _mine(self, load):
        '''
        Store the mine data

        :param dict load: A payload received from a minion

        :rtype: bool
        :return: True if the data has been stored in the mine
        '''
        load = self.__verify_load(load, (u'id', u'data', u'tok'))
        if load is False:
            return {}
        return self.masterapi._mine(load, skip_verify=True)

    def _mine_delete(self, load):
        '''
        Allow the minion to delete a specific function from its own mine

        :param dict load: A payload received from a minion

        :rtype: bool
        :return: Boolean indicating whether or not the given function was deleted from the mine
        '''
        load = self.__verify_load(load, (u'id', u'fun', u'tok'))
        if load is False:
            return {}
        else:
            return self.masterapi._mine_delete(load)

    def _mine_flush(self, load):
        '''
        Allow the minion to delete all of its own mine contents

        :param dict load: A payload received from a minion
        '''
        load = self.__verify_load(load, (u'id', u'tok'))
        if load is False:
            return {}
        else:
            return self.masterapi._mine_flush(load, skip_verify=True)

    def _file_recv(self, load):
        '''
        Allows minions to send files to the master, files are sent to the
        master file cache
        '''
        if any(key not in load for key in (u'id', u'path', u'loc')):
            return False
        if not isinstance(load[u'path'], list):
            return False
        if not self.opts[u'file_recv']:
            return False
        if not salt.utils.verify.valid_id(self.opts, load[u'id']):
            return False
        file_recv_max_size = 1024*1024 * self.opts[u'file_recv_max_size']

        if u'loc' in load and load[u'loc'] < 0:
            log.error(u'Invalid file pointer: load[loc] < 0')
            return False

        if len(load[u'data']) + load.get(u'loc', 0) > file_recv_max_size:
            log.error(
                u'file_recv_max_size limit of %d MB exceeded! %s will be '
                u'truncated. To successfully push this file, adjust '
                u'file_recv_max_size to an integer (in MB) large enough to '
                u'accommodate it.', file_recv_max_size, load[u'path']
            )
            return False
        if u'tok' not in load:
            log.error(
                u'Received incomplete call from %s for \'%s\', missing \'%s\'',
                load[u'id'], inspect_stack()[u'co_name'], u'tok'
            )
            return False
        if not self.__verify_minion(load[u'id'], load[u'tok']):
            # The minion is not who it says it is!
            # We don't want to listen to it!
            log.warning(u'Minion id %s is not who it says it is!', load[u'id'])
            return {}
        load.pop(u'tok')

        # Join path
        sep_path = os.sep.join(load[u'path'])

        # Path normalization should have been done by the sending
        # minion but we can't guarantee it. Re-do it here.
        normpath = os.path.normpath(sep_path)

        # Ensure that this safety check is done after the path
        # have been normalized.
        if os.path.isabs(normpath) or u'../' in load[u'path']:
            # Can overwrite master files!!
            return False

        cpath = os.path.join(
            self.opts[u'cachedir'],
            u'minions',
            load[u'id'],
            u'files',
            normpath)
        # One last safety check here
        if not os.path.normpath(cpath).startswith(self.opts[u'cachedir']):
            log.warning(
                u'Attempt to write received file outside of master cache '
                u'directory! Requested path: %s. Access denied.', cpath
            )
            return False
        cdir = os.path.dirname(cpath)
        if not os.path.isdir(cdir):
            try:
                os.makedirs(cdir)
            except os.error:
                pass
        if os.path.isfile(cpath) and load[u'loc'] != 0:
            mode = u'ab'
        else:
            mode = u'wb'
        with salt.utils.files.fopen(cpath, mode) as fp_:
            if load[u'loc']:
                fp_.seek(load[u'loc'])

            fp_.write(load[u'data'])
        return True

    def _pillar(self, load):
        '''
        Return the pillar data for the minion

        :param dict load: Minion payload

        :rtype: dict
        :return: The pillar data for the minion
        '''
        if any(key not in load for key in (u'id', u'grains')):
            return False
        if not salt.utils.verify.valid_id(self.opts, load[u'id']):
            return False
        load[u'grains'][u'id'] = load[u'id']

        pillar_dirs = {}
        pillar = salt.pillar.get_pillar(
            self.opts,
            load[u'grains'],
            load[u'id'],
            load.get(u'saltenv', load.get(u'env')),
            ext=load.get(u'ext'),
            pillar_override=load.get(u'pillar_override', {}),
            pillarenv=load.get(u'pillarenv'))
        data = pillar.compile_pillar(pillar_dirs=pillar_dirs)
        self.fs_.update_opts()
        if self.opts.get(u'minion_data_cache', False):
            self.masterapi.cache.store(u'minions/{0}'.format(load[u'id']),
                                       u'data',
                                       {u'grains': load[u'grains'],
                                        u'pillar': data})
            self.event.fire_event({u'Minion data cache refresh': load[u'id']}, tagify(load[u'id'], u'refresh', u'minion'))
        return data

    def _minion_event(self, load):
        '''
        Receive an event from the minion and fire it on the master event
        interface

        :param dict load: The minion payload
        '''
        load = self.__verify_load(load, (u'id', u'tok'))
        if load is False:
            return {}
        # Route to master event bus
        self.masterapi._minion_event(load)
        # Process locally
        self._handle_minion_event(load)

    def _handle_minion_event(self, load):
        '''
        Act on specific events from minions
        '''
        id_ = load[u'id']
        if load.get(u'tag', u'') == u'_salt_error':
            log.error(
                u'Received minion error from [%s]: %s',
                id_, load[u'data'][u'message']
            )

        for event in load.get(u'events', []):
            event_data = event.get(u'data', {})
            if u'minions' in event_data:
                jid = event_data.get(u'jid')
                if not jid:
                    continue
                minions = event_data[u'minions']
                try:
                    salt.utils.job.store_minions(
                        self.opts,
                        jid,
                        minions,
                        mminion=self.mminion,
                        syndic_id=id_)
                except (KeyError, salt.exceptions.SaltCacheError) as exc:
                    log.error(
                        u'Could not add minion(s) %s for job %s: %s',
                        minions, jid, exc
                    )

    def _return(self, load):
        '''
        Handle the return data sent from the minions.

        Takes the return, verifies it and fires it on the master event bus.
        Typically, this event is consumed by the Salt CLI waiting on the other
        end of the event bus but could be heard by any listener on the bus.

        :param dict load: The minion payload
        '''
        if self.opts[u'require_minion_sign_messages'] and u'sig' not in load:
            log.critical(
                u'_return: Master is requiring minions to sign their '
                u'messages, but there is no signature in this payload from '
                u'%s.', load[u'id']
            )
            return False

        if u'sig' in load:
            log.trace(u'Verifying signed event publish from minion')
            sig = load.pop(u'sig')
            this_minion_pubkey = os.path.join(self.opts[u'pki_dir'], u'minions/{0}'.format(load[u'id']))
            serialized_load = salt.serializers.msgpack.serialize(load)
            if not salt.crypt.verify_signature(this_minion_pubkey, serialized_load, sig):
                log.info(u'Failed to verify event signature from minion %s.', load[u'id'])
                if self.opts[u'drop_messages_signature_fail']:
                    log.critical(
                        u'Drop_messages_signature_fail is enabled, dropping '
                        u'message from %s', load[u'id']
                    )
                    return False
                else:
                    log.info(u'But \'drop_message_signature_fail\' is disabled, so message is still accepted.')
            load[u'sig'] = sig

        try:
            salt.utils.job.store_job(
                self.opts, load, event=self.event, mminion=self.mminion)
        except salt.exceptions.SaltCacheError:
            log.error(u'Could not store job information for load: %s', load)

    def _syndic_return(self, load):
        '''
        Receive a syndic minion return and format it to look like returns from
        individual minions.

        :param dict load: The minion payload
        '''
        # Verify the load
        if any(key not in load for key in (u'return', u'jid', u'id')):
            return None
        # if we have a load, save it
        if load.get(u'load'):
            fstr = u'{0}.save_load'.format(self.opts[u'master_job_cache'])
            self.mminion.returners[fstr](load[u'jid'], load[u'load'])

        # Register the syndic
        syndic_cache_path = os.path.join(self.opts[u'cachedir'], u'syndics', load[u'id'])
        if not os.path.exists(syndic_cache_path):
            path_name = os.path.split(syndic_cache_path)[0]
            if not os.path.exists(path_name):
                os.makedirs(path_name)
            with salt.utils.files.fopen(syndic_cache_path, u'w') as wfh:
                wfh.write(u'')

        # Format individual return loads
        for key, item in six.iteritems(load[u'return']):
            ret = {u'jid': load[u'jid'],
                   u'id': key}
            ret.update(item)
            if u'master_id' in load:
                ret[u'master_id'] = load[u'master_id']
            if u'fun' in load:
                ret[u'fun'] = load[u'fun']
            if u'arg' in load:
                ret[u'fun_args'] = load[u'arg']
            if u'out' in load:
                ret[u'out'] = load[u'out']
            if u'sig' in load:
                ret[u'sig'] = load[u'sig']

            self._return(ret)

    def minion_runner(self, clear_load):
        '''
        Execute a runner from a minion, return the runner's function data

        :param dict clear_load: The minion payload

        :rtype: dict
        :return: The runner function data
        '''
        load = self.__verify_load(clear_load, (u'fun', u'arg', u'id', u'tok'))
        if load is False:
            return {}
        else:
            return self.masterapi.minion_runner(clear_load)

    def pub_ret(self, load):
        '''
        Request the return data from a specific jid, only allowed
        if the requesting minion also initialted the execution.

        :param dict load: The minion payload

        :rtype: dict
        :return: Return data corresponding to a given JID
        '''
        load = self.__verify_load(load, (u'jid', u'id', u'tok'))
        if load is False:
            return {}
        # Check that this minion can access this data
        auth_cache = os.path.join(
            self.opts[u'cachedir'],
            u'publish_auth')
        if not os.path.isdir(auth_cache):
            os.makedirs(auth_cache)
        jid_fn = os.path.join(auth_cache, str(load[u'jid']))
        with salt.utils.files.fopen(jid_fn, u'r') as fp_:
            if not load[u'id'] == fp_.read():
                return {}
        # Grab the latest and return
        return self.local.get_cache_returns(load[u'jid'])

    def minion_pub(self, clear_load):
        '''
        Publish a command initiated from a minion, this method executes minion
        restrictions so that the minion publication will only work if it is
        enabled in the config.

        The configuration on the master allows minions to be matched to
        salt functions, so the minions can only publish allowed salt functions

        The config will look like this:

        .. code-block:: bash

            peer:
                .*:
                    - .*

        This configuration will enable all minions to execute all commands:

        .. code-block:: bash

            peer:
                foo.example.com:
                    - test.*

        The above configuration will only allow the minion foo.example.com to
        execute commands from the test module.

        :param dict clear_load: The minion pay
        '''
        if not self.__verify_minion_publish(clear_load):
            return {}
        else:
            return self.masterapi.minion_pub(clear_load)

    def minion_publish(self, clear_load):
        '''
        Publish a command initiated from a minion, this method executes minion
        restrictions so that the minion publication will only work if it is
        enabled in the config.

        The configuration on the master allows minions to be matched to
        salt functions, so the minions can only publish allowed salt functions

        The config will look like this:

        .. code-block:: bash

            peer:
                .*:
                    - .*

        This configuration will enable all minions to execute all commands.
        peer:

        .. code-block:: bash

            foo.example.com:
                - test.*

        The above configuration will only allow the minion foo.example.com to
        execute commands from the test module.

        :param dict clear_load: The minion payload
        '''
        if not self.__verify_minion_publish(clear_load):
            return {}
        else:
            return self.masterapi.minion_publish(clear_load)

    def revoke_auth(self, load):
        '''
        Allow a minion to request revocation of its own key

        :param dict load: The minion payload

        :rtype: dict
        :return: If the load is invalid, it may be returned. No key operation is performed.

        :rtype: bool
        :return: True if key was revoked, False if not
        '''
        load = self.__verify_load(load, (u'id', u'tok'))

        if not self.opts.get(u'allow_minion_key_revoke', False):
            log.warning(
                u'Minion %s requested key revoke, but allow_minion_key_revoke '
                u'is set to False', load[u'id']
            )
            return load

        if load is False:
            return load
        else:
            return self.masterapi.revoke_auth(load)

    def run_func(self, func, load):
        '''
        Wrapper for running functions executed with AES encryption

        :param function func: The function to run
        :return: The result of the master function that was called
        '''
        # Don't honor private functions
        if func.startswith(u'__'):
            # TODO: return some error? Seems odd to return {}
            return {}, {u'fun': u'send'}
        # Run the func
        if hasattr(self, func):
            try:
                start = time.time()
                ret = getattr(self, func)(load)
                log.trace(
                    u'Master function call %s took %s seconds',
                    func, time.time() - start
                )
            except Exception:
                ret = u''
                log.error(u'Error in function %s:\n', func, exc_info=True)
        else:
            log.error(
                u'Received function %s which is unavailable on the master, '
                u'returning False', func
            )
            return False, {u'fun': u'send'}
        # Don't encrypt the return value for the _return func
        # (we don't care about the return value, so why encrypt it?)
        if func == u'_return':
            return ret, {u'fun': u'send'}
        if func == u'_pillar' and u'id' in load:
            if load.get(u'ver') != u'2' and self.opts[u'pillar_version'] == 1:
                # Authorized to return old pillar proto
                return ret, {u'fun': u'send'}
            return ret, {u'fun': u'send_private', u'key': u'pillar', u'tgt': load[u'id']}
        # Encrypt the return
        return ret, {u'fun': u'send'}


class ClearFuncs(object):
    '''
    Set up functions that are safe to execute when commands sent to the master
    without encryption and authentication
    '''
    # The ClearFuncs object encapsulates the functions that can be executed in
    # the clear:
    # publish (The publish from the LocalClient)
    # _auth
    def __init__(self, opts, key):
        self.opts = opts
        self.key = key
        # Create the event manager
        self.event = salt.utils.event.get_master_event(self.opts, self.opts[u'sock_dir'], listen=False)
        # Make a client
        self.local = salt.client.get_local_client(self.opts[u'conf_file'])
        # Make an minion checker object
        self.ckminions = salt.utils.minions.CkMinions(opts)
        # Make an Auth object
        self.loadauth = salt.auth.LoadAuth(opts)
        # Stand up the master Minion to access returner data
        self.mminion = salt.minion.MasterMinion(
            self.opts,
            states=False,
            rend=False,
            ignore_config_errors=True
        )
        # Make a wheel object
        self.wheel_ = salt.wheel.Wheel(opts)
        # Make a masterapi object
        self.masterapi = salt.daemons.masterapi.LocalFuncs(opts, key)

    def runner(self, clear_load):
        '''
        Send a master control function back to the runner system
        '''
        # All runner ops pass through eauth
        if u'token' in clear_load:
            # Authenticate
            token = self.loadauth.authenticate_token(clear_load)

            if not token:
                return dict(error=dict(name=u'TokenAuthenticationError',
                                       message=u'Authentication failure of type "token" occurred.'))

            # Authorize
            if self.opts[u'keep_acl_in_token'] and u'auth_list' in token:
                auth_list = token[u'auth_list']
            else:
                clear_load[u'eauth'] = token[u'eauth']
                clear_load[u'username'] = token[u'name']
                auth_list = self.loadauth.get_auth_list(clear_load)

            if not self.ckminions.runner_check(auth_list, clear_load[u'fun']):
                return dict(error=dict(name=u'TokenAuthenticationError',
                                       message=(u'Authentication failure of type "token" occurred for '
                                                u'user {0}.').format(token[u'name'])))
            clear_load.pop(u'token')
            username = token[u'name']
        elif u'eauth' in clear_load:
            if not self.loadauth.authenticate_eauth(clear_load):
                return dict(error=dict(name=u'EauthAuthenticationError',
                                       message=(u'Authentication failure of type "eauth" occurred for '
                                                u'user {0}.').format(clear_load.get(u'username', u'UNKNOWN'))))

            auth_list = self.loadauth.get_auth_list(clear_load)
            if not self.ckminions.runner_check(auth_list, clear_load[u'fun']):
                return dict(error=dict(name=u'EauthAuthenticationError',
                                       message=(u'Authentication failure of type "eauth" occurred for '
                                                u'user {0}.').format(clear_load.get(u'username', u'UNKNOWN'))))

            # No error occurred, consume the password from the clear_load if
            # passed
            username = clear_load.pop(u'username', u'UNKNOWN')
            clear_load.pop(u'password', None)
        else:
            if not self.loadauth.authenticate_key(clear_load, self.key):
                return dict(error=dict(name=u'UserAuthenticationError',
                                       message=u'Authentication failure of type "user" occurred'))

            if u'user' in clear_load:
                username = clear_load[u'user']
                if salt.auth.AuthUser(username).is_sudo():
                    username = self.opts.get(u'user', u'root')
            else:
                username = salt.utils.get_user()

        # Authorized. Do the job!
        try:
            fun = clear_load.pop(u'fun')
            runner_client = salt.runner.RunnerClient(self.opts)
            return runner_client.async(fun,
                                       clear_load.get(u'kwarg', {}),
                                       username)
        except Exception as exc:
            log.error(u'Exception occurred while introspecting %s: %s', fun, exc)
            return dict(error=dict(name=exc.__class__.__name__,
                                   args=exc.args,
                                   message=str(exc)))

    def wheel(self, clear_load):
        '''
        Send a master control function back to the wheel system
        '''
        # All wheel ops pass through eauth
        username = None
        if u'token' in clear_load:
            # Authenticate
            token = self.loadauth.authenticate_token(clear_load)
            if not token:
                return dict(error=dict(name=u'TokenAuthenticationError',
                                       message=u'Authentication failure of type "token" occurred.'))

            # Authorize
            if self.opts[u'keep_acl_in_token'] and u'auth_list' in token:
                auth_list = token[u'auth_list']
            else:
                clear_load[u'eauth'] = token[u'eauth']
                clear_load[u'username'] = token[u'name']
                auth_list = self.loadauth.get_auth_list(clear_load)
            if not self.ckminions.wheel_check(auth_list, clear_load[u'fun']):
                return dict(error=dict(name=u'TokenAuthenticationError',
                                       message=(u'Authentication failure of type "token" occurred for '
                                                u'user {0}.').format(token[u'name'])))
            clear_load.pop(u'token')
            username = token[u'name']
        elif u'eauth' in clear_load:
            if not self.loadauth.authenticate_eauth(clear_load):
                return dict(error=dict(name=u'EauthAuthenticationError',
                                       message=(u'Authentication failure of type "eauth" occurred for '
                                                u'user {0}.').format(clear_load.get(u'username', u'UNKNOWN'))))

            auth_list = self.loadauth.get_auth_list(clear_load)
            if not self.ckminions.wheel_check(auth_list, clear_load[u'fun']):
                return dict(error=dict(name=u'EauthAuthenticationError',
                                       message=(u'Authentication failure of type "eauth" occurred for '
                                                u'user {0}.').format(clear_load.get(u'username', u'UNKNOWN'))))

            # No error occurred, consume the password from the clear_load if
            # passed
            clear_load.pop(u'password', None)
            username = clear_load.pop(u'username', u'UNKNOWN')
        else:
            if not self.loadauth.authenticate_key(clear_load, self.key):
                return dict(error=dict(name=u'UserAuthenticationError',
                                       message=u'Authentication failure of type "user" occurred'))

            if u'user' in clear_load:
                username = clear_load[u'user']
                if salt.auth.AuthUser(username).is_sudo():
                    username = self.opts.get(u'user', u'root')
            else:
                username = salt.utils.get_user()

        # Authorized. Do the job!
        try:
            jid = salt.utils.jid.gen_jid()
            fun = clear_load.pop(u'fun')
            tag = tagify(jid, prefix=u'wheel')
            data = {u'fun': u"wheel.{0}".format(fun),
                    u'jid': jid,
                    u'tag': tag,
                    u'user': username}

            self.event.fire_event(data, tagify([jid, u'new'], u'wheel'))
            ret = self.wheel_.call_func(fun, full_return=True, **clear_load)
            data[u'return'] = ret[u'return']
            data[u'success'] = ret[u'success']
            self.event.fire_event(data, tagify([jid, u'ret'], u'wheel'))
            return {u'tag': tag,
                    u'data': data}
        except Exception as exc:
            log.error(u'Exception occurred while introspecting %s: %s', fun, exc)
            data[u'return'] = u'Exception occurred in wheel {0}: {1}: {2}'.format(
                             fun,
                             exc.__class__.__name__,
                             exc,
            )
            data[u'success'] = False
            self.event.fire_event(data, tagify([jid, u'ret'], u'wheel'))
            return {u'tag': tag,
                    u'data': data}

    def mk_token(self, clear_load):
        '''
        Create and return an authentication token, the clear load needs to
        contain the eauth key and the needed authentication creds.
        '''
        token = self.loadauth.mk_token(clear_load)
        if not token:
            log.warning(u'Authentication failure of type "eauth" occurred.')
            return u''
        return token

    def get_token(self, clear_load):
        '''
        Return the name associated with a token or False if the token is invalid
        '''
        if u'token' not in clear_load:
            return False
        return self.loadauth.get_tok(clear_load[u'token'])

    def publish(self, clear_load):
        '''
        This method sends out publications to the minions, it can only be used
        by the LocalClient.
        '''
        extra = clear_load.get(u'kwargs', {})

        publisher_acl = salt.acl.PublisherACL(self.opts[u'publisher_acl_blacklist'])

        if publisher_acl.user_is_blacklisted(clear_load[u'user']) or \
                publisher_acl.cmd_is_blacklisted(clear_load[u'fun']):
            log.error(
                u'%s does not have permissions to run %s. Please contact '
                u'your local administrator if you believe this is in '
                u'error.\n', clear_load[u'user'], clear_load[u'fun']
            )
            return u''

        # Retrieve the minions list
        delimiter = clear_load.get(u'kwargs', {}).get(u'delimiter', DEFAULT_TARGET_DELIM)
        minions = self.ckminions.check_minions(
            clear_load[u'tgt'],
            clear_load.get(u'tgt_type', u'glob'),
            delimiter
        )

        # Check for external auth calls
        if extra.get(u'token', False):
            # Authenticate.
            token = self.loadauth.authenticate_token(extra)
            if not token:
                return u''

            # Get acl
            if self.opts[u'keep_acl_in_token'] and u'auth_list' in token:
                auth_list = token[u'auth_list']
            else:
                extra[u'eauth'] = token[u'eauth']
                extra[u'username'] = token[u'name']
                auth_list = self.loadauth.get_auth_list(extra)

            # Authorize the request
            if not self.ckminions.auth_check(
                    auth_list,
                    clear_load[u'fun'],
                    clear_load[u'arg'],
                    clear_load[u'tgt'],
                    clear_load.get(u'tgt_type', u'glob'),
                    minions=minions,
                    # always accept find_job
                    whitelist=[u'saltutil.find_job'],
                    ):
                log.warning(u'Authentication failure of type "token" occurred.')
                return u''
            clear_load[u'user'] = token[u'name']
            log.debug(u'Minion tokenized user = "%s"', clear_load[u'user'])
        elif u'eauth' in extra:
            # Authenticate.
            if not self.loadauth.authenticate_eauth(extra):
                return u''

            # Get acl from eauth module.
            auth_list = self.loadauth.get_auth_list(extra)

            # Authorize the request
            if not self.ckminions.auth_check(
                    auth_list,
                    clear_load[u'fun'],
                    clear_load[u'arg'],
                    clear_load[u'tgt'],
                    clear_load.get(u'tgt_type', u'glob'),
                    minions=minions,
                    # always accept find_job
                    whitelist=[u'saltutil.find_job'],
                    ):
                log.warning(u'Authentication failure of type "eauth" occurred.')
                return u''
            clear_load[u'user'] = self.loadauth.load_name(extra)  # The username we are attempting to auth with
        # Verify that the caller has root on master
        else:
            auth_ret = self.loadauth.authenticate_key(clear_load, self.key)
            if auth_ret is False:
                return u''

            if auth_ret is not True:
                if salt.auth.AuthUser(clear_load[u'user']).is_sudo():
                    if not self.opts[u'sudo_acl'] or not self.opts[u'publisher_acl']:
                        auth_ret = True

            if auth_ret is not True:
                auth_list = salt.utils.get_values_of_matching_keys(
                        self.opts[u'publisher_acl'],
                        auth_ret)
                if not auth_list:
                    log.warning(
                        u'Authentication failure of type "user" occurred.'
                    )
                    return u''

                if not self.ckminions.auth_check(
                        auth_list,
                        clear_load[u'fun'],
                        clear_load[u'arg'],
                        clear_load[u'tgt'],
                        clear_load.get(u'tgt_type', u'glob'),
                        minions=minions,
                        # always accept find_job
                        whitelist=[u'saltutil.find_job'],
                        ):
                    log.warning(u'Authentication failure of type "user" occurred.')
                    return u''

        # If we order masters (via a syndic), don't short circuit if no minions
        # are found
        if not self.opts.get(u'order_masters'):
            # Check for no minions
            if not minions:
                return {
                    u'enc': u'clear',
                    u'load': {
                        u'jid': None,
                        u'minions': minions,
                        u'error': u'Master could not resolve minions for target {0}'.format(clear_load[u'tgt'])
                    }
                }
        jid = self._prep_jid(clear_load, extra)
        if jid is None:
            return {u'enc': u'clear',
                    u'load': {u'error': u'Master failed to assign jid'}}
        payload = self._prep_pub(minions, jid, clear_load, extra)

        # Send it!
        self._send_pub(payload)

        return {
            u'enc': u'clear',
            u'load': {
                u'jid': clear_load[u'jid'],
                u'minions': minions
            }
        }

    def _prep_jid(self, clear_load, extra):
        '''
        Return a jid for this publication
        '''
        # the jid in clear_load can be None, '', or something else. this is an
        # attempt to clean up the value before passing to plugins
        passed_jid = clear_load[u'jid'] if clear_load.get(u'jid') else None
        nocache = extra.get(u'nocache', False)

        # Retrieve the jid
        fstr = u'{0}.prep_jid'.format(self.opts[u'master_job_cache'])
        try:
            # Retrieve the jid
            jid = self.mminion.returners[fstr](nocache=nocache,
                                               passed_jid=passed_jid)
        except (KeyError, TypeError):
            # The returner is not present
            msg = (
                u'Failed to allocate a jid. The requested returner \'{0}\' '
                u'could not be loaded.'.format(fstr.split(u'.')[0])
            )
            log.error(msg)
            return {u'error': msg}
        return jid

    def _send_pub(self, load):
        '''
        Take a load and send it across the network to connected minions
        '''
        for transport, opts in iter_transport_opts(self.opts):
            chan = salt.transport.server.PubServerChannel.factory(opts)
            chan.publish(load)

    def _prep_pub(self, minions, jid, clear_load, extra):
        '''
        Take a given load and perform the necessary steps
        to prepare a publication.

        TODO: This is really only bound by temporal cohesion
        and thus should be refactored even further.
        '''
        clear_load[u'jid'] = jid
        delimiter = clear_load.get(u'kwargs', {}).get(u'delimiter', DEFAULT_TARGET_DELIM)

        # TODO Error reporting over the master event bus
        self.event.fire_event({u'minions': minions}, clear_load[u'jid'])
        new_job_load = {
            u'jid': clear_load[u'jid'],
            u'tgt_type': clear_load[u'tgt_type'],
            u'tgt': clear_load[u'tgt'],
            u'user': clear_load[u'user'],
            u'fun': clear_load[u'fun'],
            u'arg': clear_load[u'arg'],
            u'minions': minions,
            }

        # Announce the job on the event bus
        self.event.fire_event(new_job_load, tagify([clear_load[u'jid'], u'new'], u'job'))

        if self.opts[u'ext_job_cache']:
            fstr = u'{0}.save_load'.format(self.opts[u'ext_job_cache'])
            save_load_func = True

            # Get the returner's save_load arg_spec.
            try:
                arg_spec = salt.utils.args.get_function_argspec(self.mminion.returners[fstr])

                # Check if 'minions' is included in returner's save_load arg_spec.
                # This may be missing in custom returners, which we should warn about.
                if u'minions' not in arg_spec.args:
                    log.critical(
                        u'The specified returner used for the external job cache '
                        u'\'%s\' does not have a \'minions\' kwarg in the returner\'s '
                        u'save_load function.', self.opts[u'ext_job_cache']
                    )
            except (AttributeError, KeyError):
                save_load_func = False
                log.critical(
                    u'The specified returner used for the external job cache '
                    u'"%s" does not have a save_load function!',
                    self.opts[u'ext_job_cache']
                )

            if save_load_func:
                try:
                    self.mminion.returners[fstr](clear_load[u'jid'], clear_load, minions=minions)
                except Exception:
                    log.critical(
                        u'The specified returner threw a stack trace:\n',
                        exc_info=True
                    )

        # always write out to the master job caches
        try:
            fstr = u'{0}.save_load'.format(self.opts[u'master_job_cache'])
            self.mminion.returners[fstr](clear_load[u'jid'], clear_load, minions)
        except KeyError:
            log.critical(
                u'The specified returner used for the master job cache '
                u'"%s" does not have a save_load function!',
                self.opts[u'master_job_cache']
            )
        except Exception:
            log.critical(
                u'The specified returner threw a stack trace:\n',
                exc_info=True
            )
        # Set up the payload
        payload = {u'enc': u'aes'}
        # Altering the contents of the publish load is serious!! Changes here
        # break compatibility with minion/master versions and even tiny
        # additions can have serious implications on the performance of the
        # publish commands.
        #
        # In short, check with Thomas Hatch before you even think about
        # touching this stuff, we can probably do what you want to do another
        # way that won't have a negative impact.
        load = {
            u'fun': clear_load[u'fun'],
            u'arg': clear_load[u'arg'],
            u'tgt': clear_load[u'tgt'],
            u'jid': clear_load[u'jid'],
            u'ret': clear_load[u'ret'],
        }
        # if you specified a master id, lets put that in the load
        if u'master_id' in self.opts:
            load[u'master_id'] = self.opts[u'master_id']
        # if someone passed us one, use that
        if u'master_id' in extra:
            load[u'master_id'] = extra[u'master_id']
        # Only add the delimiter to the pub data if it is non-default
        if delimiter != DEFAULT_TARGET_DELIM:
            load[u'delimiter'] = delimiter

        if u'id' in extra:
            load[u'id'] = extra[u'id']
        if u'tgt_type' in clear_load:
            load[u'tgt_type'] = clear_load[u'tgt_type']
        if u'to' in clear_load:
            load[u'to'] = clear_load[u'to']

        if u'kwargs' in clear_load:
            if u'ret_config' in clear_load[u'kwargs']:
                load[u'ret_config'] = clear_load[u'kwargs'].get(u'ret_config')

            if u'metadata' in clear_load[u'kwargs']:
                load[u'metadata'] = clear_load[u'kwargs'].get(u'metadata')

            if u'module_executors' in clear_load[u'kwargs']:
                load[u'module_executors'] = clear_load[u'kwargs'].get(u'module_executors')

            if u'executor_opts' in clear_load[u'kwargs']:
                load[u'executor_opts'] = clear_load[u'kwargs'].get(u'executor_opts')

            if u'ret_kwargs' in clear_load[u'kwargs']:
                load[u'ret_kwargs'] = clear_load[u'kwargs'].get(u'ret_kwargs')

        if u'user' in clear_load:
            log.info(
                u'User %s Published command %s with jid %s',
                clear_load[u'user'], clear_load[u'fun'], clear_load[u'jid']
            )
            load[u'user'] = clear_load[u'user']
        else:
            log.info(
                u'Published command %s with jid %s',
                clear_load[u'fun'], clear_load[u'jid']
            )
        log.debug(u'Published command details %s', load)
        return load

    def ping(self, clear_load):
        '''
        Send the load back to the sender.
        '''
        return clear_load


class FloMWorker(MWorker):
    '''
    Change the run and bind to be ioflo friendly
    '''
    def __init__(self,
                 opts,
                 key,
                 ):
        MWorker.__init__(self, opts, key)

    def setup(self):
        '''
        Prepare the needed objects and socket for iteration within ioflo
        '''
        salt.utils.appendproctitle(self.__class__.__name__)
        self.clear_funcs = salt.master.ClearFuncs(
                self.opts,
                self.key,
                )
        self.aes_funcs = salt.master.AESFuncs(self.opts)
        self.context = zmq.Context(1)
        self.socket = self.context.socket(zmq.REP)
        if self.opts.get(u'ipc_mode', u'') == u'tcp':
            self.w_uri = u'tcp://127.0.0.1:{0}'.format(
                self.opts.get(u'tcp_master_workers', 4515)
                )
        else:
            self.w_uri = u'ipc://{0}'.format(
                os.path.join(self.opts[u'sock_dir'], u'workers.ipc')
                )
        log.info(u'ZMQ Worker binding to socket %s', self.w_uri)
        self.poller = zmq.Poller()
        self.poller.register(self.socket, zmq.POLLIN)
        self.socket.connect(self.w_uri)

    def handle_request(self):
        '''
        Handle a single request
        '''
        try:
            polled = self.poller.poll(1)
            if polled:
                package = self.socket.recv()
                self._update_aes()
                payload = self.serial.loads(package)
                ret = self.serial.dumps(self._handle_payload(payload))
                self.socket.send(ret)
        except KeyboardInterrupt:
            raise
        except Exception as exc:
            # Properly handle EINTR from SIGUSR1
            if isinstance(exc, zmq.ZMQError) and exc.errno == errno.EINTR:
                return<|MERGE_RESOLUTION|>--- conflicted
+++ resolved
@@ -1138,22 +1138,6 @@
         mopts[u'default_top'] = self.opts[u'default_top']
         if load.get(u'env_only'):
             return mopts
-<<<<<<< HEAD
-        mopts['renderer'] = self.opts['renderer']
-        mopts['failhard'] = self.opts['failhard']
-        mopts['state_top'] = self.opts['state_top']
-        mopts['state_top_saltenv'] = self.opts['state_top_saltenv']
-        mopts['nodegroups'] = self.opts['nodegroups']
-        mopts['state_auto_order'] = self.opts['state_auto_order']
-        mopts['state_events'] = self.opts['state_events']
-        mopts['state_aggregate'] = self.opts['state_aggregate']
-        mopts['jinja_lstrip_blocks'] = self.opts['jinja_lstrip_blocks']
-        mopts['jinja_trim_blocks'] = self.opts['jinja_trim_blocks']
-        mopts['jinja_line_comment_prefix'] = self.opts['jinja_line_comment_prefix']
-        mopts['jinja_line_statement_prefix'] = self.opts['jinja_line_statement_prefix']
-        mopts['renderer_sls_jinja_line_comment_prefix'] = self.opts['renderer_sls_jinja_line_comment_prefix']
-        mopts['renderer_sls_jinja_line_statement_prefix'] = self.opts['renderer_sls_jinja_line_statement_prefix']
-=======
         mopts[u'renderer'] = self.opts[u'renderer']
         mopts[u'failhard'] = self.opts[u'failhard']
         mopts[u'state_top'] = self.opts[u'state_top']
@@ -1164,7 +1148,10 @@
         mopts[u'state_aggregate'] = self.opts[u'state_aggregate']
         mopts[u'jinja_lstrip_blocks'] = self.opts[u'jinja_lstrip_blocks']
         mopts[u'jinja_trim_blocks'] = self.opts[u'jinja_trim_blocks']
->>>>>>> 19931f9a
+        mopts['jinja_line_comment_prefix'] = self.opts['jinja_line_comment_prefix']
+        mopts['jinja_line_statement_prefix'] = self.opts['jinja_line_statement_prefix']
+        mopts['renderer_sls_jinja_line_comment_prefix'] = self.opts['renderer_sls_jinja_line_comment_prefix']
+        mopts['renderer_sls_jinja_line_statement_prefix'] = self.opts['renderer_sls_jinja_line_statement_prefix']
         return mopts
 
     def _mine_get(self, load):
