--- conflicted
+++ resolved
@@ -12,11 +12,7 @@
 import re
 import time
 import stat
-<<<<<<< HEAD
-=======
-import tempfile
 import msgpack
->>>>>>> 6724fe48
 
 # Import salt libs
 import salt.crypt
