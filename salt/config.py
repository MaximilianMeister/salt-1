--- conflicted
+++ resolved
@@ -52,15 +52,10 @@
     # support in ZeroMQ, we want the default to be something that has a
     # chance of working.
     _DFLT_IPC_MODE = 'tcp'
-<<<<<<< HEAD
-else:
-    _DFLT_IPC_MODE = 'ipc'
-=======
     _DFLT_MULTIPROCESSING_MODE = False
 else:
     _DFLT_IPC_MODE = 'ipc'
     _DFLT_MULTIPROCESSING_MODE = True
->>>>>>> 2d8148fb
 
 FLO_DIR = os.path.join(
         os.path.dirname(__file__),
